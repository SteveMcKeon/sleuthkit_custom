<?xml version="1.0" encoding="windows-1252"?>
<project name="TSKTestTargets">
	<target name="test" 
			description="Performs regression tests."
			depends="compile-test, copyTSKLibs">
		<junit fork="on" haltonfailure="yes" dir=".">
			<sysproperty key="rslt" value="${test-results}"/>
			<sysproperty key="gold" value="${test-standards}"/>
			<sysproperty key="inpt" value="${test-input}"/>
			<classpath refid="libraries" />
			<formatter type="plain" usefile="false" />
			<test name="org.sleuthkit.datamodel.DataModelTestSuite" />
		</junit>
	</target>

	<target name="test-rebuild"
			description="Rebuilds regression tests."
			depends="compile-test, copyTSKLibs">
		<java classname="org.sleuthkit.datamodel.DataModelTestSuite" classpathref="libraries"	fork="true" failonerror="true">
			<sysproperty key="gold" value="${test-standards}"/>
			<sysproperty key="inpt" value="${test-input}"/>
			<sysproperty key="types" value="${test-types}"/>
		</java>
	</target>

	<target name="check-native-build" depends="check-native-build-mac,check-native-build-unix"/>

	<target name="check-native-build-mac" depends="testTSKLibs" if="tsk_dylib.present">
		<uptodate property="native-up-to-date" srcfile="./jni/.libs/libtsk_jni.dylib"
		targetfile="${amd64}/mac/libtsk_jni.jnilib" />
	</target>

	<target name="check-native-build-unix" depends="testTSKLibs" if="tsk_so.present">
		<uptodate property="native-up-to-date" srcfile="./jni/.libs/libtsk_jni.so"
		targetfile="${amd64}/linux/libtsk_jni.so"/>
	</target>

    <target name="testTSKLibs">
        <property environment="env"/>
        <available file="./jni/.libs/libtsk_jni.dylib" property="tsk_dylib.present"/>
        <available file="./jni/.libs/libtsk_jni.so" property="tsk_so.present"/>
		<available file="./jni/.libs/libtsk_jni.a" property="present"/>
		<fail unless="present" message="Run make install on The Sleuthkit."/>
   	<!-- Default location to find zlib and libewf. Overwritten by properties in makefile -->	
	<property name="lib.z.path" value="/usr/lib"/>
	<property name="lib.ewf.path" value="/usr/local/lib"/>
    </target>

    <!-- OS X -->
    <target name="copyTskLibs_dylib" depends="testTSKLibs" if="tsk_dylib.present">
        <property environment="env"/>
        <copy file="./jni/.libs/libtsk_jni.dylib" tofile="./libtsk_jni.jnilib" overwrite="true"/>
    </target>
	
	<target name="copyMacLibs" depends="testTSKLibs" if="tsk_dylib.present">
        <property environment="env"/>
		<property name="jni.dylib" location="${basedir}/jni/.libs/libtsk_jni.dylib" />
		<property name="jni.jnilib" value="libtsk_jni.jnilib" />
<<<<<<< HEAD
		<property name="zlib.jni" location="${lib.z.path}/libz.dylib"/>
		<property name="libewf.jni" location="${lib.ewf.path}/libewf.dylib"/>
=======
>>>>>>> 169d5364
		<!-- x86_64 -->
        <copy file="${jni.dylib}" tofile="${x86_64}/mac/${jni.jnilib}" overwrite="true"/>
		<!-- amd64 -->
<<<<<<< HEAD
		<copy file="${jni.dylib}" tofile="${amd64}/mac/${jni.jnilib}"/>
		<copy file="${zlib.jni}" tofile="${amd64}/mac/zlib.dylib"/>
		<copy file="${libewf.jni}" tofile="${amd64}/mac/libewf.dylib"/>
=======
		<copy file="${jni.dylib}" tofile="${amd64}/mac/${jni.jnilib}" overwrite="true"/>
>>>>>>> 169d5364
    </target>

    <!-- Non-OS X -->
    <target name="copyTskLibs_so" depends="testTSKLibs" if="tsk_so.present">
        <property environment="env"/>
        <copy file="./jni/.libs/libtsk_jni.so" tofile="./libtsk_jni.so" overwrite="true"/>
    </target>
	
	<target name="copyLinuxLibs" depends="testTSKLibs" if="tsk_so.present">
		<property environment="env"/>
		<property name="jni.so" location="${basedir}/jni/.libs/libtsk_jni.so" />
		<property name="zlib.so" location="${lib.z.path}/libz.so"/>
		<property name="libewf.so" location="${lib.ewf.path}/libewf.so"/>
		<!-- x86_64 -->
<<<<<<< HEAD
		<copy file="${jni.so}" tofile="${x86_64}/linux/libtsk_jni.so"/>
		<copy file="${zlib.so}" tofile="${x86_64}/linux/libz.so"/>
		<copy file="${libewf.so}" tofile="${x86_64}/linux/libewf.so"/>
		<!-- amd64 -->
		<copy file="${jni.so}" tofile="${amd64}/linux/libtsk_jni.so"/>
		<copy file="${zlib.so}" tofile="${amd64}/linux/libz.so"/>
		<copy file="${libewf.so}" tofile="${amd64}/linux/libewf.so"/>
		<!-- x86 -->
		<copy file="${jni.so}" tofile="${x86}/linux/libtsk_jni.so"/>
		<copy file="${zlib.so}" tofile="${x86}/linux/libz.so"/>
		<copy file="${libewf.so}" tofile="${x86}/linux/libewf.so"/>
		<!-- i386 -->
		<copy file="${jni.so}" tofile="${i386}/linux/libtsk_jni.so"/>
		<copy file="${zlib.so}" tofile="${i386}/linux/libz.so"/>
		<copy file="${libewf.so}" tofile="${i386}/linux/libewf.so"/>
		<!-- i586 -->
		<copy file="${jni.so}" tofile="${i586}/linux/libtsk_jni.so"/>
		<copy file="${zlib.so}" tofile="${i586}/linux/libz.so"/>
		<copy file="${libewf.so}" tofile="${i586}/linux/libewf.so"/>
		<!-- i686 -->
		<copy file="${jni.so}" tofile="${i686}/linux/libtsk_jni.so"/>
		<copy file="${zlib.so}" tofile="${i686}/linux/libz.so"/>
		<copy file="${libewf.so}" tofile="${i686}/linux/libewf.so"/>
=======
		<copy file="${jni.so}" tofile="${x86_64}/linux/libtsk_jni.so" overwrite="true"/>
		<!-- amd64 -->
		<copy file="${jni.so}" tofile="${amd64}/linux/libtsk_jni.so" overwrite="true"/>
		<!-- x86 -->
		<copy file="${jni.so}" tofile="${x86}/linux/libtsk_jni.so" overwrite="true"/>
		<!-- i386 -->
		<copy file="${jni.so}" tofile="${i386}/linux/libtsk_jni.so" overwrite="true"/>
		<!-- i586 -->
		<copy file="${jni.so}" tofile="${i586}/linux/libtsk_jni.so" overwrite="true"/>
		<!-- i686 -->
		<copy file="${jni.so}" tofile="${i686}/linux/libtsk_jni.so" overwrite="true"/>
>>>>>>> 169d5364
	</target>

	<target name="copyLibs" depends="copyLinuxLibs,copyMacLibs" />
	
	<target name="copyLibsDebug" depends="copyLibs" />
	
    <target name="copyTSKLibs" depends="copyTskLibs_so,copyTskLibs_dylib">
        <!-- depends targets take care of the actual copying since the file differs on OS X and Linux -->
        <!-- This assumes that TSK, libewf, and zlib have been installed on the system and those libraries will be with normal loading approaches -->
    </target>
</project><|MERGE_RESOLUTION|>--- conflicted
+++ resolved
@@ -56,21 +56,10 @@
         <property environment="env"/>
 		<property name="jni.dylib" location="${basedir}/jni/.libs/libtsk_jni.dylib" />
 		<property name="jni.jnilib" value="libtsk_jni.jnilib" />
-<<<<<<< HEAD
-		<property name="zlib.jni" location="${lib.z.path}/libz.dylib"/>
-		<property name="libewf.jni" location="${lib.ewf.path}/libewf.dylib"/>
-=======
->>>>>>> 169d5364
 		<!-- x86_64 -->
         <copy file="${jni.dylib}" tofile="${x86_64}/mac/${jni.jnilib}" overwrite="true"/>
 		<!-- amd64 -->
-<<<<<<< HEAD
-		<copy file="${jni.dylib}" tofile="${amd64}/mac/${jni.jnilib}"/>
-		<copy file="${zlib.jni}" tofile="${amd64}/mac/zlib.dylib"/>
-		<copy file="${libewf.jni}" tofile="${amd64}/mac/libewf.dylib"/>
-=======
 		<copy file="${jni.dylib}" tofile="${amd64}/mac/${jni.jnilib}" overwrite="true"/>
->>>>>>> 169d5364
     </target>
 
     <!-- Non-OS X -->
@@ -85,31 +74,6 @@
 		<property name="zlib.so" location="${lib.z.path}/libz.so"/>
 		<property name="libewf.so" location="${lib.ewf.path}/libewf.so"/>
 		<!-- x86_64 -->
-<<<<<<< HEAD
-		<copy file="${jni.so}" tofile="${x86_64}/linux/libtsk_jni.so"/>
-		<copy file="${zlib.so}" tofile="${x86_64}/linux/libz.so"/>
-		<copy file="${libewf.so}" tofile="${x86_64}/linux/libewf.so"/>
-		<!-- amd64 -->
-		<copy file="${jni.so}" tofile="${amd64}/linux/libtsk_jni.so"/>
-		<copy file="${zlib.so}" tofile="${amd64}/linux/libz.so"/>
-		<copy file="${libewf.so}" tofile="${amd64}/linux/libewf.so"/>
-		<!-- x86 -->
-		<copy file="${jni.so}" tofile="${x86}/linux/libtsk_jni.so"/>
-		<copy file="${zlib.so}" tofile="${x86}/linux/libz.so"/>
-		<copy file="${libewf.so}" tofile="${x86}/linux/libewf.so"/>
-		<!-- i386 -->
-		<copy file="${jni.so}" tofile="${i386}/linux/libtsk_jni.so"/>
-		<copy file="${zlib.so}" tofile="${i386}/linux/libz.so"/>
-		<copy file="${libewf.so}" tofile="${i386}/linux/libewf.so"/>
-		<!-- i586 -->
-		<copy file="${jni.so}" tofile="${i586}/linux/libtsk_jni.so"/>
-		<copy file="${zlib.so}" tofile="${i586}/linux/libz.so"/>
-		<copy file="${libewf.so}" tofile="${i586}/linux/libewf.so"/>
-		<!-- i686 -->
-		<copy file="${jni.so}" tofile="${i686}/linux/libtsk_jni.so"/>
-		<copy file="${zlib.so}" tofile="${i686}/linux/libz.so"/>
-		<copy file="${libewf.so}" tofile="${i686}/linux/libewf.so"/>
-=======
 		<copy file="${jni.so}" tofile="${x86_64}/linux/libtsk_jni.so" overwrite="true"/>
 		<!-- amd64 -->
 		<copy file="${jni.so}" tofile="${amd64}/linux/libtsk_jni.so" overwrite="true"/>
@@ -121,7 +85,6 @@
 		<copy file="${jni.so}" tofile="${i586}/linux/libtsk_jni.so" overwrite="true"/>
 		<!-- i686 -->
 		<copy file="${jni.so}" tofile="${i686}/linux/libtsk_jni.so" overwrite="true"/>
->>>>>>> 169d5364
 	</target>
 
 	<target name="copyLibs" depends="copyLinuxLibs,copyMacLibs" />
