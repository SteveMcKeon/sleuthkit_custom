--- conflicted
+++ resolved
@@ -22,17 +22,10 @@
 import java.util.Collection;
 
 /**
-<<<<<<< HEAD
  * Represents an artifact as stored in the Blackboard. Artifacts are a collection
  * of name value pairs and have a type that represents the type of data they are
  * storing.  This class is used to create artifacts on the blackboard and is used
  * to represent artifacts queried from the blackboard.
- * 
- * @author alawrence
-=======
- * Blackboard Artifact class, a representation of db objects in tsk_blackboard_artifacts table
- * Blackboard artifacts have a type and attributes - generic type-value pairs that store any data
->>>>>>> f6edd0b4
  */
 public class BlackboardArtifact implements SleuthkitVisitableItem {
 
