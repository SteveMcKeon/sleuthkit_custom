--- conflicted
+++ resolved
@@ -1,6 +1,3 @@
-<<<<<<< HEAD
-/usr/share/aclocal/ltsugar.m4
-=======
 # ltsugar.m4 -- libtool m4 base layer.                         -*-Autoconf-*-
 #
 # Copyright (C) 2004, 2005, 2007, 2008 Free Software Foundation, Inc.
@@ -123,5 +120,4 @@
   [lt_join(m4_quote(m4_default([$4], [[, ]])),
            lt_unquote(m4_split(m4_normalize(m4_foreach(_Lt_key, lt_car([m4_shiftn(4, $@)]),
 		      [lt_if_dict_fetch([$1], _Lt_key, [$2], [$3], [_Lt_key ])])))))])[]dnl
-])
->>>>>>> 1841792b
+])