/*
 ** The Sleuth Kit
 **
 ** Brian Carrier [carrier <at> sleuthkit [dot] org]
 ** Copyright (c) 2010-2011 Brian Carrier.  All Rights reserved
 **
 ** This software is distributed under the Common Public License 1.0
 **
 */

/**
 * \file db_sqlite.cpp
 * Contains code to perform operations against SQLite database. 
 */

#include "tsk_db_sqlite.h"
#include "sqlite3.h"

#include <string.h>

#include <sstream>
#include <algorithm>

using std::stringstream;
using std::sort;
using std::for_each;


#define TSK_SCHEMA_VER 2

/**
 * Set the locations and logging object.  Must call
 * open() before the object can be used.
 */
TskDbSqlite::TskDbSqlite(const char *a_dbFilePathUtf8, bool a_blkMapFlag)
{
    strncpy(m_dbFilePathUtf8, a_dbFilePathUtf8, 1024);
    m_utf8 = true;
    m_blkMapFlag = a_blkMapFlag;
    m_db = NULL;
    m_selectFilePreparedStmt = NULL;
}

#ifdef TSK_WIN32
//@@@@
TskDbSqlite::TskDbSqlite(const TSK_TCHAR * a_dbFilePath, bool a_blkMapFlag)
{
    wcsncpy(m_dbFilePath, a_dbFilePath, 1024);
    m_utf8 = false;
    m_blkMapFlag = a_blkMapFlag;
    m_db = NULL;
    m_selectFilePreparedStmt = NULL;
}
#endif

TskDbSqlite::~TskDbSqlite()
{
    (void) close();
}

/*
 * Close the Sqlite database.
 * Return 0 on success, 1 on failure
 */
int
 TskDbSqlite::close()
{

    if (m_db) {
        cleanupFilePreparedStmt();
        sqlite3_close(m_db);
        m_db = NULL;
    }
    return 0;
}


int
 TskDbSqlite::attempt(int resultCode, int expectedResultCode,
    const char *errfmt)
{
    if (resultCode != expectedResultCode) {
        tsk_error_reset();
        tsk_error_set_errno(TSK_ERR_AUTO_DB);
        tsk_error_set_errstr(errfmt, sqlite3_errmsg(m_db), resultCode);
        return 1;
    }
    return 0;
}


int
 TskDbSqlite::attempt(int resultCode, const char *errfmt)
{
    return attempt(resultCode, SQLITE_OK, errfmt);
}



/**
 * Execute a statement and sets TSK error values on error 
 * @returns 1 on error, 0 on success
 */
int
 TskDbSqlite::attempt_exec(const char *sql, int (*callback) (void *, int,
        char **, char **), void *callback_arg, const char *errfmt)
{
    char *
        errmsg;

    if (!m_db)
        return 1;

    if (sqlite3_exec(m_db, sql, callback, callback_arg,
            &errmsg) != SQLITE_OK) {
        tsk_error_reset();
        tsk_error_set_errno(TSK_ERR_AUTO_DB);
        tsk_error_set_errstr(errfmt, errmsg);
        sqlite3_free(errmsg);
        return 1;
    }
    return 0;
}

/**
 * Execute a statement.  
 * @returns 1 on error, 0 on success
 */
int
 TskDbSqlite::attempt_exec(const char *sql, const char *errfmt)
{
    return attempt_exec(sql, NULL, NULL, errfmt);
}


/**
 * @returns 1 on error, 0 on success
 */
int
 TskDbSqlite::prepare_stmt(const char *sql, sqlite3_stmt ** ppStmt)
{
    if (sqlite3_prepare_v2(m_db, sql, -1, ppStmt, NULL) != SQLITE_OK) {
        tsk_error_reset();
        tsk_error_set_errno(TSK_ERR_AUTO_DB);
        tsk_error_set_errstr("Error preparing SQL statement: %s\n", sql);
        tsk_error_print(stderr);
        return 1;
    }
    return 0;
}



/**
 * @returns 1 on error, 0 on success
 */
int
 TskDbSqlite::addObject(TSK_DB_OBJECT_TYPE_ENUM type, int64_t parObjId,
    int64_t & objId)
{
    char
     stmt[1024];

    snprintf(stmt, 1024,
        "INSERT INTO tsk_objects (obj_id, par_obj_id, type) VALUES (NULL, %lld, %d);",
        parObjId, type);
    if (attempt_exec(stmt, "Error adding data to tsk_objects table: %s\n")) {
        return 1;
    }

    objId = sqlite3_last_insert_rowid(m_db);

    return 0;
}





/** 
 * Initialize the open DB: set PRAGMAs, create tables and indexes
 * @returns 1 on error
 */
int
 TskDbSqlite::initialize()
{
    char
     foo[1024];

    // disable synchronous for loading the DB since we have no crash recovery anyway...
    if (attempt_exec("PRAGMA synchronous =  OFF;",
            "Error setting PRAGMA synchronous: %s\n")) {
        return 1;
    }

    if (attempt_exec
        ("CREATE TABLE tsk_db_info (schema_ver INTEGER, tsk_ver INTEGER);",
            "Error creating tsk_db_info table: %s\n")) {
        return 1;
    }

    snprintf(foo, 1024,
        "INSERT INTO tsk_db_info (schema_ver, tsk_ver) VALUES (%d, %d);",
        TSK_SCHEMA_VER, TSK_VERSION_NUM);
    if (attempt_exec(foo, "Error adding data to tsk_db_info table: %s\n")) {
        return 1;
    }

    if (attempt_exec
        ("CREATE TABLE tsk_objects (obj_id INTEGER PRIMARY KEY, par_obj_id INTEGER, type INTEGER NOT NULL);",
            "Error creating tsk_objects table: %s\n")
        ||
        attempt_exec
        ("CREATE TABLE tsk_image_info (obj_id INTEGER PRIMARY KEY, type INTEGER, ssize INTEGER, tzone TEXT);",
            "Error creating tsk_image_info table: %s\n")
        ||
        attempt_exec
        ("CREATE TABLE tsk_image_names (obj_id INTEGER PRIMARY KEY, name TEXT NOT NULL, sequence INTEGER NOT NULL);",
            "Error creating tsk_image_names table: %s\n")
        ||
        attempt_exec
        ("CREATE TABLE tsk_vs_info (obj_id INTEGER PRIMARY KEY, vs_type INTEGER NOT NULL, img_offset INTEGER NOT NULL, block_size INTEGER NOT NULL);",
            "Error creating tsk_vs_info table: %s\n")
        ||
        attempt_exec
        ("CREATE TABLE tsk_vs_parts (obj_id INTEGER PRIMARY KEY, addr INTEGER NOT NULL, start INTEGER NOT NULL, length INTEGER NOT NULL, desc TEXT, flags INTEGER NOT NULL);",
            "Error creating tsk_vol_info table: %s\n")
        ||
        attempt_exec
        ("CREATE TABLE tsk_fs_info (obj_id INTEGER PRIMARY KEY, img_offset INTEGER NOT NULL, fs_type INTEGER NOT NULL, block_size INTEGER NOT NULL, block_count INTEGER NOT NULL, root_inum INTEGER NOT NULL, first_inum INTEGER NOT NULL, last_inum INTEGER NOT NULL);",
            "Error creating tsk_fs_info table: %s\n")
        ||
        attempt_exec
        ("CREATE TABLE tsk_files (obj_id INTEGER PRIMARY KEY, fs_obj_id INTEGER, attr_type INTEGER, attr_id INTEGER, name TEXT NOT NULL, meta_addr INTEGER, type INTEGER, has_layout INTEGER, has_path INTEGER, dir_type INTEGER, meta_type INTEGER, dir_flags INTEGER, meta_flags INTEGER, size INTEGER, ctime INTEGER, crtime INTEGER, atime INTEGER, mtime INTEGER, mode INTEGER, uid INTEGER, gid INTEGER, md5 TEXT, known INTEGER, parent_path TEXT);",
            "Error creating tsk_files table: %s\n")
        ||
        attempt_exec
        ("CREATE TABLE tsk_files_path (obj_id INTEGER PRIMARY KEY, path TEXT NOT NULL)",
            "Error creating tsk_files_path table: %s\n")
        ||
        attempt_exec
        ("CREATE TABLE tsk_files_derived (obj_id INTEGER PRIMARY KEY, derived_id INTEGER NOT NULL, rederive TEXT)",
            "Error creating tsk_files_derived table: %s\n")
        ||
        attempt_exec
        ("CREATE TABLE tsk_files_derived_method (derived_id INTEGER PRIMARY KEY, tool_name TEXT NOT NULL, tool_version TEXT NOT NULL, other TEXT)",
            "Error creating tsk_files_derived_method table: %s\n")
        ||
        attempt_exec
        ("CREATE TABLE blackboard_artifacts (artifact_id INTEGER PRIMARY KEY, obj_id INTEGER NOT NULL, artifact_type_id INTEGER NOT NULL)",
            "Error creating blackboard_artifact table: %s\n")
        ||
        attempt_exec
        ("CREATE TABLE blackboard_attributes (artifact_id INTEGER NOT NULL, source TEXT, context TEXT, attribute_type_id INTEGER NOT NULL, value_type INTEGER NOT NULL, "
        "value_byte BLOB, value_text TEXT, value_int32 INTEGER, value_int64 INTEGER, value_double NUMERIC(20, 10))",
            "Error creating blackboard_attribute table: %s\n")
        ||
        attempt_exec
        ("CREATE TABLE blackboard_artifact_types (artifact_type_id INTEGER PRIMARY KEY, type_name TEXT NOT NULL, display_name TEXT)",
            "Error creating blackboard_artifact_types table: %s\n")
        ||
        attempt_exec
        ("CREATE TABLE blackboard_attribute_types (attribute_type_id INTEGER PRIMARY KEY, type_name TEXT NOT NULL, display_name TEXT)",
            "Error creating blackboard_attribute_types table: %s\n")) {
        return 1;
    }

    if (m_blkMapFlag) {
        if (attempt_exec
            ("CREATE TABLE tsk_file_layout (obj_id INTEGER NOT NULL, byte_start INTEGER NOT NULL, byte_len INTEGER NOT NULL, sequence INTEGER NOT NULL);",
                "Error creating tsk_fs_blocks table: %s\n")) {
            return 1;
        }
    }

    if (createIndexes())
        return 1;


    return 0;
}

/**
 * @returns 1 on error, 0 on success
 */
int
 TskDbSqlite::createIndexes()
{
    return
        attempt_exec("CREATE INDEX parObjId ON tsk_objects(par_obj_id);",
        "Error creating tsk_objects index on par_obj_id: %s\n")||
<<<<<<< HEAD
         attempt_exec("CREATE INDEX objIDFileLayout ON tsk_file_layout(obj_id);",
        "Error creating objID index on tsk_file_layout: %s\n")||
        attempt_exec("CREATE INDEX objID ON blackboard_artifacts(obj_id);",
        "Error creating objID index on blackboard_artifacts: %s\n")||
=======
        attempt_exec("CREATE INDEX artifact_objID ON blackboard_artifacts(obj_id);",
        "Error creating artifact_objID index on blackboard_artifacts: %s\n")||
        attempt_exec("CREATE INDEX layout_objID ON tsk_file_layout(obj_id);",
        "Error creating layout_objID index on tsk_file_layout: %s\n")||
>>>>>>> 4d0bff39
        attempt_exec("CREATE INDEX artifactID ON blackboard_artifacts(artifact_id);",
        "Error creating artifact_id index on blackboard_artifacts: %s\n")||
        attempt_exec("CREATE INDEX attrsArtifactID ON blackboard_attributes(artifact_id);",
        "Error creating artifact_id index on blackboard_attributes: %s\n");

    

    
}


/*
 * Open the database (will create file if it does not exist).
 * @param a_toInit Set to true if this is a new database that needs to have the tables created
 * @ returns 1 on error and 0 on success
 */
int
 TskDbSqlite::open(bool a_toInit)
{

    if (m_utf8) {
        if (attempt(sqlite3_open(m_dbFilePathUtf8, &m_db),
                "Can't open database: %s\n")) {
            sqlite3_close(m_db);
            return 1;
        }
    }
    else {
        if (attempt(sqlite3_open16(m_dbFilePath, &m_db),
                "Can't open database: %s\n")) {
            sqlite3_close(m_db);
            return 1;
        }
    }

    // enable finer result codes
    sqlite3_extended_result_codes(m_db, true);
    
    // create the tables if we need to
    if (a_toInit) {
        if (initialize())
            return 1;
    }
    
    if (setupFilePreparedStmt()) {
        return 1;
    }

    return 0;
}

/**
 * Must be called on an intialized database, before adding any content to it.
 */
int
 TskDbSqlite::setupFilePreparedStmt()
{
    if (prepare_stmt
        ("SELECT obj_id FROM tsk_files WHERE meta_addr IS ? AND fs_obj_id IS ?",
            &m_selectFilePreparedStmt)) {
        return 1;
    }

    return 0;
}


/**
 * Must be called after adding content to the database.
 */
void
 TskDbSqlite::cleanupFilePreparedStmt()
{
    if (m_selectFilePreparedStmt != NULL) {
        sqlite3_finalize(m_selectFilePreparedStmt);
        m_selectFilePreparedStmt = NULL;
    }
}

/**
 * @returns 1 on error, 0 on success
 */
int
 TskDbSqlite::addImageInfo(int type, int size, int64_t & objId, const string & timezone)
{
    char
     stmt[1024];

    snprintf(stmt, 1024,
        "INSERT INTO tsk_objects (obj_id, par_obj_id, type) VALUES (NULL, NULL, %d);",
        TSK_DB_OBJECT_TYPE_IMG);
    if (attempt_exec(stmt, "Error adding data to tsk_objects table: %s\n"))
        return 1;

    objId = sqlite3_last_insert_rowid(m_db);

    snprintf(stmt, 1024,
        "INSERT INTO tsk_image_info (obj_id, type, ssize, tzone) VALUES (%lld, %d, %d, '%s');",
        objId, type, size, timezone.c_str());
    return attempt_exec(stmt,
        "Error adding data to tsk_image_info table: %s\n");
}

/**
 * @returns 1 on error, 0 on success
 */
int
 TskDbSqlite::addImageName(int64_t objId, char const *imgName,
    int sequence)
{
    char
     stmt[1024];

    snprintf(stmt, 1024,
        "INSERT INTO tsk_image_names (obj_id, name, sequence) VALUES (%lld, '%s', %d)",
        objId, imgName, sequence);

    return attempt_exec(stmt,
        "Error adding data to tsk_image_names table: %s\n");
}


/**
 * @returns 1 on error, 0 on success
 */
int
 TskDbSqlite::addVsInfo(const TSK_VS_INFO * vs_info, int64_t parObjId,
    int64_t & objId)
{
    char
     stmt[1024];

    if (addObject(TSK_DB_OBJECT_TYPE_VS, parObjId, objId))
        return 1;

    snprintf(stmt, 1024,
        "INSERT INTO tsk_vs_info (obj_id, vs_type, img_offset, block_size) VALUES (%lld, %d,%"
        PRIuOFF ",%d)", objId, vs_info->vstype, vs_info->offset,
        vs_info->block_size);

    return attempt_exec(stmt,
        "Error adding data to tsk_vs_info table: %s\n");
}





/**
 * Adds the sector addresses of the volumes into the db.
 * @returns 1 on error, 0 on success
 */
int
 TskDbSqlite::addVolumeInfo(const TSK_VS_PART_INFO * vs_part,
    int64_t parObjId, int64_t & objId)
{
    char
     stmt[1024];

    if (addObject(TSK_DB_OBJECT_TYPE_VOL, parObjId, objId))
        return 1;

    snprintf(stmt, 1024,
        "INSERT INTO tsk_vs_parts (obj_id, addr, start, length, desc, flags)"
        "VALUES (%lld, %" PRIuPNUM ",%" PRIuOFF ",%" PRIuOFF ",'%s',%d)",
        objId, (int) vs_part->addr, vs_part->start, vs_part->len,
        vs_part->desc, vs_part->flags);

    return attempt_exec(stmt,
        "Error adding data to tsk_vs_parts table: %s\n");
}

/**
 * @returns 1 on error, 0 on success
 */
int
 TskDbSqlite::addFsInfo(const TSK_FS_INFO * fs_info, int64_t parObjId,
    int64_t & objId)
{
    char
     stmt[1024];

    if (addObject(TSK_DB_OBJECT_TYPE_FS, parObjId, objId))
        return 1;

    snprintf(stmt, 1024,
        "INSERT INTO tsk_fs_info (obj_id, img_offset, fs_type, block_size, block_count, "
        "root_inum, first_inum, last_inum) "
        "VALUES ("
        "%lld,%" PRIuOFF ",%d,%u,%" PRIuDADDR ","
        "%" PRIuINUM ",%" PRIuINUM ",%" PRIuINUM ")",
        objId, fs_info->offset, (int) fs_info->ftype, fs_info->block_size,
        fs_info->block_count, fs_info->root_inum, fs_info->first_inum,
        fs_info->last_inum);

    return attempt_exec(stmt,
        "Error adding data to tsk_fs_info table: %s\n");
}

// ?????
//int TskDbSqlite::addCarvedFile(TSK_FS_FILE * fs_file,
//    const TSK_FS_ATTR * fs_attr, const char *path, int64_t fsObjId, int64_t parObjId, int64_t & objId)
//{
//
//    return addFile(fs_file, fs_attr, path, fsObjId, parObjId, objId);
//}


/**
 * Add a file system file to the database
 * @param fs_file File structure to add
 * @param fs_attr Specific attribute to add
 * @param path Path of the file
 * @param md5 Binary value of MD5 (i.e. 16 bytes) or NULL 
 * @param known Status regarding if it was found in hash databse or not
 * @param fsObjId File system object of its file system
 * @param objId ID that was assigned to it from the objects table
 * @returns 1 on error and 0 on success
 */
int
 TskDbSqlite::addFsFile(TSK_FS_FILE * fs_file,
    const TSK_FS_ATTR * fs_attr, const char *path,
    const unsigned char *const md5, const TSK_DB_FILES_KNOWN_ENUM known,
    int64_t fsObjId, int64_t & objId)
{
    int64_t parObjId = 0;

    if (fs_file->name == NULL)
        return 0;

    if (fs_file->fs_info->root_inum == fs_file->name->meta_addr) {
        // this entry is for root directory
        parObjId = fsObjId;
    }
    else {
        parObjId = findParObjId(fs_file, fsObjId);
        if (parObjId == -1) {
            //error
            return 1;
        }    
    }

    return addFile(fs_file, fs_attr, path, md5, known, fsObjId, parObjId, objId);
}

/**
 * Store meta_addr to object id mapping of the directory in a local cache map
 * @param fsObjId fs id of this directory
 * @param meta_addr meta_addr of this directory
 * @param objId object id of this directory from the objects table
 */
void TskDbSqlite::storeObjId(const int64_t & fsObjId, const TSK_INUM_T & meta_addr, const int64_t & objId) {
    map<TSK_INUM_T,int64_t>::iterator it = m_parentDirIdCache[fsObjId].find(meta_addr);
    if (it == m_parentDirIdCache[fsObjId].end() )
        //store only if does not exist
        m_parentDirIdCache[fsObjId][meta_addr] = objId;
}

/**
 * Find parent object id of TSK_FS_FILE. Use local cache map, if not found, fall back to SQL
 * @param fs_file file to find parent obj id for
 * @param fsObjId fs id of this file
 * @returns parent obj id ( > 0), -1 on error
 */
int64_t TskDbSqlite::findParObjId(const TSK_FS_FILE * fs_file, const int64_t & fsObjId) {
    int64_t parObjId = -1;

    //get from cache by parent meta addr, if available
    map<TSK_INUM_T,int64_t>::iterator it = m_parentDirIdCache[fsObjId].find(fs_file->name->par_addr);
    if (it != m_parentDirIdCache[fsObjId].end() ) {
        parObjId = it->second;
    }
    
    if (parObjId > 0)
        //return cached
        return parObjId;

    // Find the parent file id in the database using the parent metadata address
    if (attempt(sqlite3_bind_int64(m_selectFilePreparedStmt, 1, fs_file->name->par_addr),
                "Error binding meta_addr to statment: %s (result code %d)\n")
        || attempt(sqlite3_bind_int64(m_selectFilePreparedStmt, 2, fsObjId),
            "Error binding fs_obj_id to statment: %s (result code %d)\n")
        || attempt(sqlite3_step(m_selectFilePreparedStmt), SQLITE_ROW,
            "Error selecting file id by meta_addr: %s (result code %d)\n"))
    {
        // Statement may be used again, even after error
        sqlite3_reset(m_selectFilePreparedStmt);
        return -1;
    }

    parObjId = sqlite3_column_int64(m_selectFilePreparedStmt, 0);

    if (attempt(sqlite3_reset(m_selectFilePreparedStmt),
        "Error resetting 'select file id by meta_addr' statement: %s\n")) {
            return -1;
    }

    return parObjId;
}

/**
 * Add file data to the file table
 * @param md5 binary value of MD5 (i.e. 16 bytes) or NULL
 * Return 0 on success, 1 on error.
 */
int
 TskDbSqlite::addFile(TSK_FS_FILE * fs_file,
    const TSK_FS_ATTR * fs_attr, const char *path,
    const unsigned char *const md5, const TSK_DB_FILES_KNOWN_ENUM known,
    int64_t fsObjId, int64_t parObjId,
    int64_t & objId)
{


    char
     foo[1024];
    int
     mtime = 0;
    int
     crtime = 0;
    int
     ctime = 0;
    int
     atime = 0;
    TSK_OFF_T size = 0;
    int
     meta_type = 0;
    int
     meta_flags = 0;
    int
     meta_mode = 0;
    int
     gid = 0;
    int
     uid = 0;
    int
     type = 0;
    int
     idx = 0;

    if (fs_file->name == NULL)
        return 0;

    if (fs_file->meta) {
        mtime = fs_file->meta->mtime;
        atime = fs_file->meta->atime;
        ctime = fs_file->meta->ctime;
        crtime = fs_file->meta->crtime;
        size = fs_file->meta->size;
        meta_type = fs_file->meta->type;
        meta_flags = fs_file->meta->flags;
        meta_mode = fs_file->meta->mode;
        gid = fs_file->meta->gid;
        uid = fs_file->meta->uid;
    }

    size_t attr_nlen = 0;
    if (fs_attr) {
        type = fs_attr->type;
        idx = fs_attr->id;
        if (fs_attr->name) {
            if ((fs_attr->type != TSK_FS_ATTR_TYPE_NTFS_IDXROOT) ||
                (strcmp(fs_attr->name, "$I30") != 0)) {
                attr_nlen = strlen(fs_attr->name);
            }
        }
    }

    // clean up special characters in name before we insert
    size_t len = strlen(fs_file->name->name);
    char *
        name;
    size_t nlen = 2 * (len + attr_nlen);
    if ((name = (char *) tsk_malloc(nlen + 1)) == NULL) {
        return 1;
    }

    size_t j = 0;
    for (size_t i = 0; i < len && j < nlen; i++) {
        // ' is special in SQLite
        if (fs_file->name->name[i] == '\'') {
            name[j++] = '\'';
            name[j++] = '\'';
        }
        else {
            name[j++] = fs_file->name->name[i];
        }
    }

    // Add the attribute name
    if (attr_nlen > 0) {
        name[j++] = ':';

        for (unsigned i = 0; i < attr_nlen && j < nlen; i++) {
            // ' is special in SQLite
            if (fs_attr->name[i] == '\'') {
                name[j++] = '\'';
                name[j++] = '\'';
            }
            else {
                name[j++] = fs_attr->name[i];
            }
        }
    }


    // clean up path
    size_t path_len = strlen(path);
    size_t epath_len = path_len*2;
    char *
        escaped_path;
    if ((escaped_path = (char *) tsk_malloc(epath_len + 2)) == NULL) { // +2 = space for leading slash and terminating null
        return 1;
    }

    size_t k = 0;
    escaped_path[k++] = '/'; // add a leading slash
    for (size_t i = 0; i < path_len && k < epath_len; i++) {
        // ' is special in SQLite
        if (path[i] == '\'') {
            escaped_path[k++] = '\'';
            escaped_path[k++] = '\'';
        }
        else {
            escaped_path[k++] = path[i];
        }
    }


    char
     md5Text[1024] = "NULL";

    // if md5 hashes are being used
    if (md5 != NULL) {
        char
            md5TextBuff[16 * 2 + 1];
        memset(md5TextBuff, 0, 16*2+1);

        // copy the hash as hexidecimal into the buffer
        for (int i = 0; i < 16; i++) {
            sprintf(&(md5TextBuff[i * 2]), "%x%x", (md5[i] >> 4) & 0xf,
                md5[i] & 0xf);
        }
        snprintf(md5Text, 1024, "'%s'", md5TextBuff);
    }


    if (addObject(TSK_DB_OBJECT_TYPE_FILE, parObjId, objId))
        return 1;

    snprintf(foo, 1024,
        "INSERT INTO tsk_files (fs_obj_id, obj_id, type, attr_type, attr_id, name, meta_addr, dir_type, meta_type, dir_flags, meta_flags, size, crtime, ctime, atime, mtime, mode, gid, uid, md5, known, parent_path) "
        "VALUES ("
        "%lld,%lld,"
        "%d,"
        "%d,%d,'%s',"
        "%" PRIuINUM ","
        "%d,%d,%d,%d,"
        "%" PRIuOFF ","
        "%d,%d,%d,%d,%d,%d,%d,%s,%d,"
        "'%s')",
        fsObjId, objId,
        TSK_DB_FILES_TYPE_FS,
        type, idx, name,
        fs_file->name->meta_addr,
        fs_file->name->type, meta_type, fs_file->name->flags, meta_flags,
        size, crtime, ctime, atime, mtime, meta_mode, gid, uid, md5Text, known,
        escaped_path);

    if (attempt_exec(foo, "Error adding data to tsk_files table: %s\n")) {
        free(name);
        return 1;
    }

    //if dir, update parent id cache
    if (meta_type == TSK_FS_META_TYPE_DIR) {
        storeObjId(fsObjId, fs_file->name->meta_addr, objId);
    }

    free(name);
    return 0;
}



/**
 * Create a savepoint.  Call revertSavepoint() or releaseSavepoint()
 * to revert or commit.
 * @param name Name to call savepoint
 * @returns 1 on error, 0 on success
 */
int
 TskDbSqlite::createSavepoint(const char *name)
{
    char
     buff[1024];

    snprintf(buff, 1024, "SAVEPOINT %s", name);

    return attempt_exec(buff, "Error setting savepoint: %s\n");
}

/**
 * Rollback to specified savepoint and release
 * @param name Name of savepoint
 * @returns 1 on error, 0 on success
 */
int
 TskDbSqlite::revertSavepoint(const char *name)
{
    char
     buff[1024];

    snprintf(buff, 1024, "ROLLBACK TO SAVEPOINT %s", name);

    if (attempt_exec(buff, "Error rolling back savepoint: %s\n"))
        return 1;

    return releaseSavepoint(name);
}

/**
 * Release a savepoint.  Commits if savepoint was not rollbacked.
 * @param name Name of savepoint
 * @returns 1 on error, 0 on success
 */
int
 TskDbSqlite::releaseSavepoint(const char *name)
{
    char
     buff[1024];

    snprintf(buff, 1024, "RELEASE SAVEPOINT %s", name);

    return attempt_exec(buff, "Error releasing savepoint: %s\n");
}



/**
 * Add file layout info to the database.  This table stores the run information for each file so that we
 * can map which parts of an image are used by what files.
 * @param a_fileObjId ID of the file
 * @param a_byteStart Byte address relative to the start of the image file
 * @param a_byteLen Length of the run in bytes
 * @param a_sequence Sequence of this run in the file
 * @returns 1 on error
 */
int
 TskDbSqlite::addFileLayoutRange(int64_t a_fileObjId,
    uint64_t a_byteStart, uint64_t a_byteLen, int a_sequence)
{
    char
     foo[1024];

    snprintf(foo, 1024,
        "INSERT INTO tsk_file_layout(obj_id, byte_start, byte_len, sequence) VALUES (%lld, %llu, %llu, %d)",
        a_fileObjId, a_byteStart, a_byteLen, a_sequence);

    return attempt_exec(foo,
        "Error adding data to tsk_file_layout table: %s\n");
}

/**
 * Add file layout info to the database.  This table stores the run information for each file so that we
 * can map which parts of an image are used by what files.
 * @param fileLayoutRange TSK_DB_FILE_LAYOUT_RANGE object storing a single file layout range entry
 * @returns 1 on error
 */
int TskDbSqlite::addFileLayoutRange(const TSK_DB_FILE_LAYOUT_RANGE & fileLayoutRange) {
    return addFileLayoutRange(fileLayoutRange.fileObjId, fileLayoutRange.byteStart, fileLayoutRange.byteLen, fileLayoutRange.sequence);
}



/**
 * Adds entry for to tsk_files for a layout file into the database.
 * @param fsObjId fs obj id in the database, or 0 if parent it not fs (NULL)
 * @param dbFileType type (unallocated, carved, unused)
 * @param fileName file name for the layout file
 * @param size Number of bytes in file
 * @param objId layout file Id (output)
 * @returns 0 on success or 1 on error.
 */
int
 TskDbSqlite::addLayoutFileInfo(const int64_t fsObjId, const TSK_DB_FILES_TYPE_ENUM dbFileType, const char *fileName,
    const uint64_t size, int64_t & objId)
{
    char
     foo[1024];

    // clean up special characters in name before we insert
    size_t len = strlen(fileName);
    char *
        name;
    size_t nlen = 2 * (len);
    if ((name = (char *) tsk_malloc(nlen + 1)) == NULL) {
        return 1;
    }

    size_t j = 0;
    for (size_t i = 0; i < len && j < nlen; i++) {
        // ' is special in SQLite
        if (fileName[i] == '\'') {
            name[j++] = '\'';
            name[j++] = '\'';
        }
        else {
            name[j++] = fileName[i];
        }
    }

    if (addObject(TSK_DB_OBJECT_TYPE_FILE, fsObjId, objId))
        return 1;

    //fsObjId can be NULL
    stringstream fsObjIdS;
    if (fsObjId == 0) 
        fsObjIdS << "NULL";
    else fsObjIdS << fsObjId;

    snprintf(foo, 1024,
        "INSERT INTO tsk_files (has_layout, fs_obj_id, obj_id, type, attr_type, attr_id, name, meta_addr, dir_type, meta_type, dir_flags, meta_flags, size, crtime, ctime, atime, mtime, mode, gid, uid) "
        "VALUES ("
        "1,%s,%lld,"
        "%d,"
        "NULL,NULL,'%s',"
        "NULL,"
        "%d,%d,%d,%d,"
        "%" PRIuOFF ","
        "NULL,NULL,NULL,NULL,NULL,NULL,NULL)",
        fsObjIdS.str().c_str(), objId,
        dbFileType,
        name,
        TSK_FS_NAME_TYPE_REG, TSK_FS_META_TYPE_REG,
        TSK_FS_NAME_FLAG_UNALLOC, TSK_FS_NAME_FLAG_UNALLOC, size);

    if (attempt_exec(foo, "Error adding data to tsk_files table: %s\n")) {
        free(name);
        return 1;
    }

    free(name);
    return 0;
}



/** 
 * Returns true if database is opened.
 */
bool
TskDbSqlite::dbExist() const 
{
    if (m_db)
        return true;
    else
        return false;
}

bool
TskDbSqlite::inTransaction()
{
    return (sqlite3_get_autocommit(m_db) == 0);
}


/**
 * Adds information about a unallocated file with layout ranges into the database.
 * Adds a single entry to tsk_files table with an auto-generated file name, tsk_objects table, and one or more entries to tsk_file_layout table
 * @param parentObjId Id of the parent object in the database (fs, volume, or image)
 * @param hasFsParent true if parent is fs
 * @param size Number of bytes in file
 * @param ranges vector containing one or more TSK_DB_FILE_LAYOUT_RANGE layout ranges (in)
 * @param objId object id of the file object created (output)
 * @returns TSK_OK on success or TSK_ERR on error.
 */
<<<<<<< HEAD
int TskDbSqlite::addUnallocBlockFile(const int64_t parentObjId, const bool hasFsParent, const uint64_t size, vector<TSK_DB_FILE_LAYOUT_RANGE> & ranges, int64_t & objId) {
=======
int TskDbSqlite::addUnallocBlockFile(const int64_t parentObjId, const bool hasFsParent, const uint64_t size, const vector<TSK_DB_FILE_LAYOUT_RANGE> & ranges, int64_t & objId) {
>>>>>>> 4d0bff39
    return addFileWithLayoutRange(TSK_DB_FILES_TYPE_UNALLOC_BLOCKS, parentObjId, hasFsParent, size, ranges, objId);
}

/**
 * Adds information about a unused file with layout ranges into the database.
 * Adds a single entry to tsk_files table with an auto-generated file name, tsk_objects table, and one or more entries to tsk_file_layout table
 * @param parentObjId Id of the parent object in the database (fs, volume, or image)
 * @param hasFsParent true if parent is fs
 * @param size Number of bytes in file
 * @param ranges vector containing one or more TSK_DB_FILE_LAYOUT_RANGE layout ranges (in)
 * @param objId object id of the file object created (output)
 * @returns TSK_OK on success or TSK_ERR on error.
 */
<<<<<<< HEAD
int TskDbSqlite::addUnusedBlockFile(const int64_t parentObjId, const bool hasFsParent, const uint64_t size, vector<TSK_DB_FILE_LAYOUT_RANGE> & ranges, int64_t & objId) {
=======
int TskDbSqlite::addUnusedBlockFile(const int64_t parentObjId, const bool hasFsParent, const uint64_t size, const vector<TSK_DB_FILE_LAYOUT_RANGE> & ranges, int64_t & objId) {
>>>>>>> 4d0bff39
    return addFileWithLayoutRange(TSK_DB_FILES_TYPE_UNUSED_BLOCKS, parentObjId, hasFsParent, size, ranges, objId);
}
    
/**
 * Adds information about a carved file with layout ranges into the database.
 * Adds a single entry to tsk_files table with an auto-generated file name, tsk_objects table, and one or more entries to tsk_file_layout table
 * @param parentObjId Id of the parent object in the database (fs, volume, or image)
 * @param hasFsParent true if parent is fs
 * @param size Number of bytes in file
 * @param ranges vector containing one or more TSK_DB_FILE_LAYOUT_RANGE layout ranges (in)
 * @param objId object id of the file object created (output)
 * @returns TSK_OK on success or TSK_ERR on error.
 */
<<<<<<< HEAD
int TskDbSqlite::addCarvedFile(const int64_t parentObjId, const bool hasFsParent, const uint64_t size, vector<TSK_DB_FILE_LAYOUT_RANGE> & ranges, int64_t & objId) {
=======
int TskDbSqlite::addCarvedFile(const int64_t parentObjId, const bool hasFsParent, const uint64_t size, const vector<TSK_DB_FILE_LAYOUT_RANGE> & ranges, int64_t & objId) {
>>>>>>> 4d0bff39
    return addFileWithLayoutRange(TSK_DB_FILES_TYPE_CARVED, parentObjId, hasFsParent, size, ranges, objId);
}

typedef struct _checkRangeOverlap{
    const vector<TSK_DB_FILE_LAYOUT_RANGE> & ranges;
    bool hasOverlap;

    _checkRangeOverlap(const vector<TSK_DB_FILE_LAYOUT_RANGE> & ranges) : ranges(ranges),hasOverlap(false) {}

    bool getHasOverlap() { return hasOverlap; }
    void operator() (const TSK_DB_FILE_LAYOUT_RANGE & range)  {
        if (hasOverlap)
            return; //no need to check other

        uint64_t start = range.byteStart;
        uint64_t end = start + range.byteLen;

        vector<TSK_DB_FILE_LAYOUT_RANGE>::const_iterator it;
        for (it = ranges.begin(); it != ranges.end(); ++it) {
            const TSK_DB_FILE_LAYOUT_RANGE * otherRange = &(*it);
            if (&range == otherRange)
                continue; //skip, it's the same range
            uint64_t otherStart = otherRange->byteStart;
            uint64_t otherEnd = otherStart + otherRange->byteLen;
            if (start <= otherEnd && end >= otherStart) {
                hasOverlap = true;
                break;
            }       
        }
    }
   
} checkRangeOverlap;

/**
* Internal helper method to add unalloc, unused and carved files with layout ranges to db
* Generates file_name and populates tsk_files, tsk_objects and tsk_file_layout tables
* returns TSK_ERR on error or TSK_OK on success
*/
<<<<<<< HEAD
int TskDbSqlite::addFileWithLayoutRange(const TSK_DB_FILES_TYPE_ENUM dbFileType, const int64_t parentObjId, const bool hasFsParent, const uint64_t size, vector<TSK_DB_FILE_LAYOUT_RANGE> & ranges, int64_t & objId) {
    //not yet implemented

    const size_t numRanges = ranges.size();

    if (numRanges < 1) {
        //TODO err msg
        return TSK_ERR;
    }
    

    stringstream fileNameSs;
    switch (dbFileType) {
        case TSK_DB_FILES_TYPE_UNALLOC_BLOCKS:
            fileNameSs << "Unalloc";
            break;

        case TSK_DB_FILES_TYPE_UNUSED_BLOCKS:
            fileNameSs << "Unused";     
            break;

        case TSK_DB_FILES_TYPE_CARVED:
            fileNameSs << "Carved";
            break;
        default:
            //set error, unsupported file type for file layout range
            return TSK_ERR;
    }

    //ensure layout ranges are sorted (to generate file name) TODO might need to sort by blocks to gen name
    sort(ranges.begin(), ranges.end());

    //basic checking

    //ensure there is no overlap and each range has unique bytes
    checkRangeOverlap & overlapRes = for_each(ranges.begin(), ranges.end(), checkRangeOverlap(ranges));
    if (overlapRes.getHasOverlap() ) {
        //TODO err message
        return TSK_ERR;
    }

    //TODO should we check size matches ranges, or should we just calculate and not require caller to pass size?

    //construct filename with parent obj id, start byte of first range, end byte of last range
    fileNameSs << "_" << parentObjId << "_" << ranges[0].byteStart;
    fileNameSs << "_" << (ranges[numRanges-1].byteStart + ranges[numRanges-1].byteLen);
    
    //insert into tsk files
    int64_t fsObjId = hasFsParent?parentObjId:0;
    if (addLayoutFileInfo(fsObjId, dbFileType, fileNameSs.str().c_str(), size, objId) ) {
        //TODO err msg
        return TSK_ERR;
    }

    //insert into tsk objects
    if (addObject(TSK_DB_OBJECT_TYPE_FILE, parentObjId, objId))
        return TSK_ERR;

    //fill in fileObjId and insert ranges
    for (vector<TSK_DB_FILE_LAYOUT_RANGE>::iterator it = ranges.begin();
        it != ranges.end(); ++it) {
        TSK_DB_FILE_LAYOUT_RANGE & range = *it;
        range.fileObjId = objId;
        if (this->addFileLayoutRange(range) ) {
            //TODO err msg
            return TSK_ERR;
        }

    }
   
    return TSK_OK;
}

//TODO
uint8_t TskDbSqlite::getFileLayouts(vector<TSK_DB_FILE_LAYOUT_RANGE> & fileLayouts) {
    return TSK_OK;
}

ostream& operator <<(ostream &os,const TSK_DB_FS_INFO &fsInfo) {
    os << fsInfo.objId << "," << fsInfo.imgOffset << "," << fsInfo.fType
        << "," << fsInfo.block_size << "," << fsInfo.block_count 
        << "," << fsInfo.root_inum << "," << fsInfo.first_inum << "," << fsInfo.last_inum;
    os << std::endl;
    return os;
}

/**
* Query tsk_fs_info and return rows for every entry in tsk_fs_info table
* @param fsInfos (out) TSK_DB_FS_INFO row representations to return
* $returns 1 on error, 0 on success
*/
uint8_t TskDbSqlite::getFsInfos(vector<TSK_DB_FS_INFO> & fsInfos) {
    sqlite3_stmt * fsInfosStatement = NULL;
    if (prepare_stmt("SELECT obj_id, img_offset, fs_type, block_size, block_count, root_inum, first_inum, last_inum FROM tsk_fs_info", 
        &fsInfosStatement) ) {
        return TSK_ERR;
    }

    //get rows
    TSK_DB_FS_INFO rowData;
    while (sqlite3_step(fsInfosStatement) == SQLITE_ROW) {
        rowData.objId = sqlite3_column_int64(fsInfosStatement, 0);
        rowData.imgOffset = sqlite3_column_int64(fsInfosStatement, 1);
        rowData.fType = (TSK_FS_TYPE_ENUM)sqlite3_column_int(fsInfosStatement, 2);
        rowData.block_size = sqlite3_column_int(fsInfosStatement, 3);
        rowData.block_count = sqlite3_column_int64(fsInfosStatement, 4);
        rowData.root_inum = sqlite3_column_int64(fsInfosStatement, 5);
        rowData.first_inum = sqlite3_column_int64(fsInfosStatement, 6);
        rowData.last_inum = sqlite3_column_int64(fsInfosStatement, 7);

        //insert a copy of the rowData
        fsInfos.push_back(rowData);
    }

    //cleanup
    if (fsInfosStatement != NULL) {
        sqlite3_finalize(fsInfosStatement);
        fsInfosStatement = NULL;
    }

     return TSK_OK;
 }
=======
int TskDbSqlite::addFileWithLayoutRange(const TSK_DB_FILES_TYPE_ENUM dbFileType, const int64_t parentObjId, const bool hasFsParent, const uint64_t size, const vector<TSK_DB_FILE_LAYOUT_RANGE> & ranges, int64_t & objId) {
    //not yet implemented

    //check if parent is fs


    return TSK_ERR;
}
>>>>>>> 4d0bff39
<|MERGE_RESOLUTION|>--- conflicted
+++ resolved
@@ -289,17 +289,10 @@
     return
         attempt_exec("CREATE INDEX parObjId ON tsk_objects(par_obj_id);",
         "Error creating tsk_objects index on par_obj_id: %s\n")||
-<<<<<<< HEAD
-         attempt_exec("CREATE INDEX objIDFileLayout ON tsk_file_layout(obj_id);",
-        "Error creating objID index on tsk_file_layout: %s\n")||
-        attempt_exec("CREATE INDEX objID ON blackboard_artifacts(obj_id);",
-        "Error creating objID index on blackboard_artifacts: %s\n")||
-=======
         attempt_exec("CREATE INDEX artifact_objID ON blackboard_artifacts(obj_id);",
         "Error creating artifact_objID index on blackboard_artifacts: %s\n")||
         attempt_exec("CREATE INDEX layout_objID ON tsk_file_layout(obj_id);",
         "Error creating layout_objID index on tsk_file_layout: %s\n")||
->>>>>>> 4d0bff39
         attempt_exec("CREATE INDEX artifactID ON blackboard_artifacts(artifact_id);",
         "Error creating artifact_id index on blackboard_artifacts: %s\n")||
         attempt_exec("CREATE INDEX attrsArtifactID ON blackboard_attributes(artifact_id);",
@@ -977,11 +970,7 @@
  * @param objId object id of the file object created (output)
  * @returns TSK_OK on success or TSK_ERR on error.
  */
-<<<<<<< HEAD
 int TskDbSqlite::addUnallocBlockFile(const int64_t parentObjId, const bool hasFsParent, const uint64_t size, vector<TSK_DB_FILE_LAYOUT_RANGE> & ranges, int64_t & objId) {
-=======
-int TskDbSqlite::addUnallocBlockFile(const int64_t parentObjId, const bool hasFsParent, const uint64_t size, const vector<TSK_DB_FILE_LAYOUT_RANGE> & ranges, int64_t & objId) {
->>>>>>> 4d0bff39
     return addFileWithLayoutRange(TSK_DB_FILES_TYPE_UNALLOC_BLOCKS, parentObjId, hasFsParent, size, ranges, objId);
 }
 
@@ -995,11 +984,7 @@
  * @param objId object id of the file object created (output)
  * @returns TSK_OK on success or TSK_ERR on error.
  */
-<<<<<<< HEAD
 int TskDbSqlite::addUnusedBlockFile(const int64_t parentObjId, const bool hasFsParent, const uint64_t size, vector<TSK_DB_FILE_LAYOUT_RANGE> & ranges, int64_t & objId) {
-=======
-int TskDbSqlite::addUnusedBlockFile(const int64_t parentObjId, const bool hasFsParent, const uint64_t size, const vector<TSK_DB_FILE_LAYOUT_RANGE> & ranges, int64_t & objId) {
->>>>>>> 4d0bff39
     return addFileWithLayoutRange(TSK_DB_FILES_TYPE_UNUSED_BLOCKS, parentObjId, hasFsParent, size, ranges, objId);
 }
     
@@ -1013,11 +998,7 @@
  * @param objId object id of the file object created (output)
  * @returns TSK_OK on success or TSK_ERR on error.
  */
-<<<<<<< HEAD
 int TskDbSqlite::addCarvedFile(const int64_t parentObjId, const bool hasFsParent, const uint64_t size, vector<TSK_DB_FILE_LAYOUT_RANGE> & ranges, int64_t & objId) {
-=======
-int TskDbSqlite::addCarvedFile(const int64_t parentObjId, const bool hasFsParent, const uint64_t size, const vector<TSK_DB_FILE_LAYOUT_RANGE> & ranges, int64_t & objId) {
->>>>>>> 4d0bff39
     return addFileWithLayoutRange(TSK_DB_FILES_TYPE_CARVED, parentObjId, hasFsParent, size, ranges, objId);
 }
 
@@ -1056,7 +1037,6 @@
 * Generates file_name and populates tsk_files, tsk_objects and tsk_file_layout tables
 * returns TSK_ERR on error or TSK_OK on success
 */
-<<<<<<< HEAD
 int TskDbSqlite::addFileWithLayoutRange(const TSK_DB_FILES_TYPE_ENUM dbFileType, const int64_t parentObjId, const bool hasFsParent, const uint64_t size, vector<TSK_DB_FILE_LAYOUT_RANGE> & ranges, int64_t & objId) {
     //not yet implemented
 
@@ -1178,14 +1158,4 @@
     }
 
      return TSK_OK;
- }
-=======
-int TskDbSqlite::addFileWithLayoutRange(const TSK_DB_FILES_TYPE_ENUM dbFileType, const int64_t parentObjId, const bool hasFsParent, const uint64_t size, const vector<TSK_DB_FILE_LAYOUT_RANGE> & ranges, int64_t & objId) {
-    //not yet implemented
-
-    //check if parent is fs
-
-
-    return TSK_ERR;
-}
->>>>>>> 4d0bff39
+ }