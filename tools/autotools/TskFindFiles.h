/*
** tsk_logical_imager
** The Sleuth Kit
**
** Brian Carrier [carrier <at> sleuthkit [dot] org]
** Copyright (c) 2010-2019 Brian Carrier.  All Rights reserved
**
** This software is distributed under the Common Public License 1.0
**
*/

/**
* \file TskFindFiles.h
* Contains the class definitions for TSK find files.
*/

#pragma once

#include <string>

#include "LogicalImagerRuleSet.h"

class TskFindFiles : public TskAuto {
public:
<<<<<<< HEAD
    TskFindFiles(const LogicalImagerRuleSet *ruleSet);
    ~TskFindFiles();
    virtual TSK_RETVAL_ENUM processFile(TSK_FS_FILE *fs_file, const char *path);
=======
    TskFindFiles(const LogicalImagerRuleSet *ruleSet, const char *alertFilePath);
    ~TskFindFiles();
    virtual TSK_RETVAL_ENUM processFile(TSK_FS_FILE *fs_file, const char *path);
    static TSK_RETVAL_ENUM extractFile(TSK_FS_FILE *fs_file);
>>>>>>> b60976f9
    virtual uint8_t handleError();
    void TskFindFiles::alert(TSK_RETVAL_ENUM extractStatus, const RuleMatchResult *matchResult, TSK_FS_FILE *fs_file, const char *path);

private:
    const LogicalImagerRuleSet *m_logicialImagerRuleSet;
    std::string m_alertFilePath;
    FILE *m_alertFile;
};<|MERGE_RESOLUTION|>--- conflicted
+++ resolved
@@ -22,16 +22,9 @@
 
 class TskFindFiles : public TskAuto {
 public:
-<<<<<<< HEAD
     TskFindFiles(const LogicalImagerRuleSet *ruleSet);
     ~TskFindFiles();
     virtual TSK_RETVAL_ENUM processFile(TSK_FS_FILE *fs_file, const char *path);
-=======
-    TskFindFiles(const LogicalImagerRuleSet *ruleSet, const char *alertFilePath);
-    ~TskFindFiles();
-    virtual TSK_RETVAL_ENUM processFile(TSK_FS_FILE *fs_file, const char *path);
-    static TSK_RETVAL_ENUM extractFile(TSK_FS_FILE *fs_file);
->>>>>>> b60976f9
     virtual uint8_t handleError();
     void TskFindFiles::alert(TSK_RETVAL_ENUM extractStatus, const RuleMatchResult *matchResult, TSK_FS_FILE *fs_file, const char *path);
 
