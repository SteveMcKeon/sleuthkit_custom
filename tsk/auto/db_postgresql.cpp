/*
** The Sleuth Kit
**
** Brian Carrier [carrier <at> sleuthkit [dot] org]
** Copyright (c) 2010-2013 Brian Carrier.  All Rights reserved
**
** This software is distributed under the Common Public License 1.0
**
*/

/**
* \file db_postgresql.cpp
* Contains code to perform operations against PostgreSQL database. 
*/

#ifdef HAVE_POSTGRESQL

#include "tsk_db_postgresql.h"

#ifdef TSK_WIN32

#define atoll(S) _atoi64(S)

#include <string.h>
#include <sstream>
#include <algorithm>
#include <cstdint>
#include "guid.h"

using std::stringstream;
using std::sort;
using std::for_each;

TskDbPostgreSQL::TskDbPostgreSQL(const TSK_TCHAR * a_dbFilePath, bool a_blkMapFlag)
    : TskDb(a_dbFilePath, a_blkMapFlag)
{
    conn = NULL;
    wcsncpy(m_dBName, a_dbFilePath, MAX_CONN_INFO_FIELD_LENGTH - 1);
    m_blkMapFlag = a_blkMapFlag;
}

TskDbPostgreSQL::~TskDbPostgreSQL()
{
    if (conn) {
        PQfinish(conn);
        conn = NULL;
    }
}

TSK_RETVAL_ENUM TskDbPostgreSQL::setConnectionInfo(CaseDbConnectionInfo * info){

    if (info->getDbType() != CaseDbConnectionInfo::POSTGRESQL) {
        tsk_error_reset();
        tsk_error_set_errno(TSK_ERR_AUTO_DB);
        tsk_error_set_errstr("TskDbPostgreSQL::setConnectionInfo: Connection info is for wrong database type %d", info->getDbType());
        return TSK_ERR;
    }

    // verify input string sizes
    if (verifyConnectionInfoStringLengths(info->getUserName().size(), info->getPassword().size(), info->getHost().size(), info->getPort().size()) != TSK_OK) {
        return TSK_ERR;
    }

    strncpy(userName, info->getUserName().c_str(), sizeof(userName));
    strncpy(password, info->getPassword().c_str(), sizeof(password));
    strncpy(hostNameOrIpAddr, info->getHost().c_str(), sizeof(hostNameOrIpAddr));
    strncpy(hostPort, info->getPort().c_str(), sizeof(hostPort));

    return TSK_OK;
}

TSK_RETVAL_ENUM TskDbPostgreSQL::verifyConnectionInfoStringLengths(size_t userNameStrLen, size_t pwdStrLen, size_t hostNameStrLen, size_t portStrLen) {

    if (userNameStrLen >= MAX_CONN_INFO_FIELD_LENGTH - 1) {
        tsk_error_reset();
        tsk_error_set_errno(TSK_ERR_AUTO_DB);
        tsk_error_set_errstr("TskDbPostgreSQL::connectToDatabase: User name is too long. Length = %d, Max length = %d", userNameStrLen, MAX_CONN_INFO_FIELD_LENGTH - 1);
        return TSK_ERR;
    }

    if (pwdStrLen >= MAX_CONN_INFO_FIELD_LENGTH - 1) {
        tsk_error_reset();
        tsk_error_set_errno(TSK_ERR_AUTO_DB);
        tsk_error_set_errstr("TskDbPostgreSQL::connectToDatabase: Password is too long. Length = %d, Max length = %d", pwdStrLen, MAX_CONN_INFO_FIELD_LENGTH - 1);
        return TSK_ERR;
    }

    if (hostNameStrLen >= MAX_CONN_INFO_FIELD_LENGTH - 1) {
        tsk_error_reset();
        tsk_error_set_errno(TSK_ERR_AUTO_DB);
        tsk_error_set_errstr("TskDbPostgreSQL::connectToDatabase: Host name is too long. Length = %d, Max length = %d", hostNameStrLen, MAX_CONN_INFO_FIELD_LENGTH - 1);
        return TSK_ERR;
    }

    if (portStrLen > MAX_CONN_PORT_FIELD_LENGTH) {
        tsk_error_reset();
        tsk_error_set_errno(TSK_ERR_AUTO_DB);
        tsk_error_set_errstr("TskDbPostgreSQL::connectToDatabase: Host port string is too long. Length = %d, Max length = %d", portStrLen, MAX_CONN_PORT_FIELD_LENGTH);
        return TSK_ERR;
    }

    return TSK_OK;
}

PGconn* TskDbPostgreSQL::connectToDatabase(TSK_TCHAR *dbName) {

    // Make a connection to postgres database server
    char connectionString[1024];

    // verify input string sizes
    if (verifyConnectionInfoStringLengths(strlen(userName), strlen(password), strlen(hostNameOrIpAddr), strlen(hostPort)) != TSK_OK) {
        return NULL;
    }

    // escape strings for use within an SQL command. Usually use PQescapeLiteral but it requires connection to be already established.
    char userName_sql[MAX_CONN_INFO_FIELD_LENGTH];
    char password_sql[MAX_CONN_INFO_FIELD_LENGTH];
    char hostName_sql[MAX_CONN_INFO_FIELD_LENGTH];
    PQescapeString(&userName_sql[0], userName, strlen(userName));
    PQescapeString(&password_sql[0], password, strlen(password));
    PQescapeString(&hostName_sql[0], hostNameOrIpAddr, strlen(hostNameOrIpAddr));

    snprintf(connectionString, 1024, "user=%s password=%s dbname=%S host=%s port=%s", userName_sql, password_sql, dbName, hostName_sql, hostPort);
    PGconn *dbConn = PQconnectdb(connectionString);

    // Check to see that the backend connection was successfully made 
    if (verifyResultCode(PQstatus(dbConn), CONNECTION_OK, "TskDbPostgreSQL::connectToDatabase: Connection to PostgreSQL database failed, result code %d"))
    {
        PQfinish(dbConn);
        return NULL;
    }
    return dbConn;
}

TSK_RETVAL_ENUM TskDbPostgreSQL::createDatabase(){

    TSK_RETVAL_ENUM result = TSK_OK;

    // Connect to PostgreSQL server first
    TSK_TCHAR defaultPostgresDb[32] = TEXT("postgres");
    PGconn *serverConn = connectToDatabase(&defaultPostgresDb[0]);
    if (!serverConn)
        return TSK_ERR;

    /* 
    http://www.postgresql.org/docs/9.4/static/manage-ag-templatedbs.html
    CREATE DATABASE actually works by copying an existing database. By default, it copies the standard system database named template1. 
    Thus that database is the "template" from which new databases are made. If you add objects to template1, these objects will be copied 
    into subsequently created user databases. This behavior allows site-local modifications to the standard set of objects in databases. 
    For example, if you install the procedural language PL/Perl in template1, it will automatically be available in user databases without 
    any extra action being taken when those databases are created.

    ELTODO: perhaps we should create a default template TSK database with all tables created and use that as template for creating new databases.
    This will require recognizing that a template might not exist (first time TSK is run with PostgreSQL) and creating it.
    */

    // IMPORTANT: PostgreSQL database names are case sensitive but ONLY if you surround the db name in double quotes.
    // If you use single quotes, PostgreSQL will convert db name to lower case. If database was created using double quotes 
    // you now need to always use double quotes when referring to it (e.dg when deleting database).
    char createDbString[1024];
    snprintf(createDbString, 1024, "CREATE DATABASE \"%S\" WITH ENCODING='UTF8';", m_dBName);

    PGresult *res = PQexec(serverConn, createDbString); 
    if (!res || PQresultStatus(res) != PGRES_COMMAND_OK) {
        tsk_error_reset();
        tsk_error_set_errno(TSK_ERR_AUTO_DB);
        char * str = PQerrorMessage(serverConn);
        tsk_error_set_errstr("TskDbPostgreSQL::createDatabase: Database creation failed, %s", str);
        result = TSK_ERR;
    }

    PQclear(res);
    PQfinish(serverConn);
    return result;
}

/*
* Create or open the PostgreSQL database
* @param createDbFlag Set to true if this is a new database that needs to be created and have the tables created
* @ returns 1 on error and 0 on success
*/
int TskDbPostgreSQL::open(bool createDbFlag)
{
    // close database connection if there is one open
    if (conn)
        close();

    if (createDbFlag) {
        // create new database first
        if (verifyResultCode(createDatabase(), TSK_OK, "TskDbPostgreSQL::open: Unable to create database, result code %d")){
            return -1;
        }
    }

    // connect to existing database
    conn = connectToDatabase(&m_dBName[0]);
    if (!conn){
        tsk_error_reset();
        tsk_error_set_errno(TSK_ERR_AUTO_DB);
        tsk_error_set_errstr("TskDbPostgreSQL::open: Couldn't connect to database %S", m_dBName);
        return -1;
    }

    if (createDbFlag) {
        // initialize TSK tables
        if (initialize()) {
            tsk_error_reset();
            tsk_error_set_errno(TSK_ERR_AUTO_DB);
            tsk_error_set_errstr("TskDbPostgreSQL::open: Couldn't initialize database %S", m_dBName);
            close();    // close connection to database
            return -1;
        }
    }

    return 0;
}

/*
* Close PostgreSQL database.
* Return 0 on success, 1 on failure
*/
int TskDbPostgreSQL::close()
{
    if (conn) {
        PQfinish(conn);
        conn = NULL;
    }
    return 0;
}


bool TskDbPostgreSQL::dbExists() { 

    int numDb = 0;

    // Connect to PostgreSQL server first
    TSK_TCHAR defaultPostgresDb[32] = TEXT("postgres");
    PGconn *serverConn = connectToDatabase(&defaultPostgresDb[0]);
    if (!serverConn)
        return false;

    // Poll PostreSQL server for existing databases. 
    char selectString[1024];
    snprintf(selectString, 1024, "SELECT datname FROM pg_catalog.pg_database WHERE datname = '%S';", m_dBName);

    PGresult *res = PQexec(serverConn, selectString);
    if (!res || PQresultStatus(res) != PGRES_TUPLES_OK)
    {
        tsk_error_reset();
        tsk_error_set_errno(TSK_ERR_AUTO_DB);
        char * str = PQerrorMessage(conn);
        tsk_error_set_errstr("TskDbPostgreSQL::dbExists: Existing database lookup failed, %s", str);
        numDb = 0;
    } else {
        // number of existing databases that matched name (if search is case sensitive then max is 1)
        numDb = PQntuples(res);
    }

    PQclear(res);
    PQfinish(serverConn);

    if (numDb > 0)
        return true;

    return false;
}

/**
* Execute SQL command returning no data. Sets TSK error values on error.
* @returns 1 on error, 0 on success
*/
int TskDbPostgreSQL::attempt_exec(const char *sql, const char *errfmt)
{
    if (!conn) {
        tsk_error_reset();
        tsk_error_set_errno(TSK_ERR_AUTO_DB);
        tsk_error_set_errstr("Can't execute PostgreSQL query, not connected to database. Query: %s", sql);
        return 1;
    }

    PGresult *res = PQexec(conn, sql); 

    if (!isQueryResultValid(res, sql)) {
        return 1;
    }

    if (PQresultStatus(res) != PGRES_COMMAND_OK) {
        tsk_error_reset();
        tsk_error_set_errno(TSK_ERR_AUTO_DB);
        char * str = PQerrorMessage(conn);
        tsk_error_set_errstr(errfmt, str);
        PQclear(res);
        return 1;
    }
    PQclear(res);
    return 0;
}


/**
* Validate string that was escaped by a call to PQescapeLiteral(). Sets TSK error values on error.
* @returns 1 if string is valid, 0 otherwise
*/
int TskDbPostgreSQL::isEscapedStringValid(const char *sql_str, const char *orig_str, const char *errfmt){

    if (!sql_str){
        tsk_error_reset();
        tsk_error_set_errno(TSK_ERR_AUTO_DB);
        char * str = PQerrorMessage(conn);
        tsk_error_set_errstr(errfmt, orig_str, str);
        return 0;
    }
    return 1;
}

/**
* Execute SQL statement and returns PostgreSQL result sets in ASCII format. Sets TSK error values on error.
* IMPORTANT: result set needs to be freed by calling PQclear(res) when no longer needed.
* @returns Result set on success, NULL on error
*/
PGresult* TskDbPostgreSQL::get_query_result_set(const char *sql, const char *errfmt)
{
    if (!conn){
        tsk_error_reset();
        tsk_error_set_errno(TSK_ERR_AUTO_DB);
        tsk_error_set_errstr("Can't execute PostgreSQL query, not connected to database. Query: %s", sql);
        return NULL;
    }

    PGresult *res = PQexec(conn, sql); 
    if (!isQueryResultValid(res, sql)) {
        return NULL;
    }

    if (PQresultStatus(res) != PGRES_TUPLES_OK) {
        tsk_error_reset();
        tsk_error_set_errno(TSK_ERR_AUTO_DB);
        char * str = PQerrorMessage(conn);
        tsk_error_set_errstr(errfmt, str);
        PQclear(res);
        return NULL;
    }
    return res;
}

/**
* Execute a statement and returns PostgreSQL result sets in binary format. Sets TSK error values on error.
* IMPORTANT: PostgreSQL returns binary representations in network byte order, which need to be converted to the local byte order.
* IMPORTANT: result set needs to be freed by calling PQclear(res) when no longer needed.
* @returns Result set on success, NULL on error
*/
PGresult* TskDbPostgreSQL::get_query_result_set_binary(const char *sql, const char *errfmt)
{
    if (!conn){
        tsk_error_reset();
        tsk_error_set_errno(TSK_ERR_AUTO_DB);
        tsk_error_set_errstr("Can't execute PostgreSQL query, not connected to database. Query: %s", sql);
        return NULL;
    }

    PGresult *res = PQexecParams(conn,
                       sql,
                       0,       /* no additional params, they are part sql string */
                       NULL,    /* let the backend deduce param type */
                       NULL,    /* no params */
                       NULL,    /* don't need param lengths since text */
                       NULL,    /* default to all text params */
                       1);      /* ask for binary results */

    if (!isQueryResultValid(res, sql)) {
        return NULL;
    }

    if (PQresultStatus(res) != PGRES_TUPLES_OK) {
        tsk_error_reset();
        tsk_error_set_errno(TSK_ERR_AUTO_DB);
        char * str = PQerrorMessage(conn);
        tsk_error_set_errstr(errfmt, str);
        PQclear(res);
        return NULL;
    }
    return res;
}

/* Verifies that result code matches expected result code. Sets TSK error values if result codes do not match. 		
* @returns 0 if result codes match, 1 if they don't		
*/	
int TskDbPostgreSQL::verifyResultCode(int resultCode, int expectedResultCode, const char *errfmt)
{
    if (resultCode != expectedResultCode) {
        tsk_error_reset();
        tsk_error_set_errno(TSK_ERR_AUTO_DB);
        tsk_error_set_errstr(errfmt, resultCode);
        return 1;
    }
    return 0;
}

/* Verifies if PGresult is valid. Result set must contain at least one row. Number of returned fileds must match expected number of fields. 
* Sets TSK error values if result is invalid. 		
* @returns 0 if result is valid, 1 if result is invalid	or empty
*/	
int TskDbPostgreSQL::verifyNonEmptyResultSetSize(const char *sql, PGresult *res, int expectedNumFileds, const char *errfmt)
{
    if (!isQueryResultValid(res, sql)) {
        return 1;
    }

    // this query must produce at least one result
    if (PQntuples(res) < 1){
        tsk_error_reset();
        tsk_error_set_errno(TSK_ERR_AUTO_DB);
        tsk_error_set_errstr("SQL command returned empty result set: %s", sql);
        return 1;
    }

    if (PQnfields(res) != expectedNumFileds){
        tsk_error_reset();
        tsk_error_set_errno(TSK_ERR_AUTO_DB);
        tsk_error_set_errstr(errfmt, PQnfields(res), expectedNumFileds);
        return 1;
    }
    return 0;
}

/* Verifies if PGresult is valid. It's acceptable for result set to be empty. If result set is not empty, number of returned fileds must match expected number of fields. 
* Sets TSK error values if result is invalid. 		
* @returns 0 if result is valid or empty, 1 if result is invalid		
*/	
int TskDbPostgreSQL::verifyResultSetSize(const char *sql, PGresult *res, int expectedNumFileds, const char *errfmt)
{
    // check if a valid result set was returned
    if (!isQueryResultValid(res, sql)) {
        return 1;
    }

    // it's ok for this query to produce no results
    if (PQntuples(res) == 0){
        return 0;
    }

    // If there are results, verify number of fields returned.
    if (PQnfields(res) != expectedNumFileds){
        tsk_error_reset();
        tsk_error_set_errno(TSK_ERR_AUTO_DB);
        tsk_error_set_errstr(errfmt, PQnfields(res), expectedNumFileds);
        PQclear(res);
        return 1;
    }

    return 0;
}


/* Verifies if PGresult is valid. Sets TSK error values if result is invalid. 		
* @returns true if result is valid, false if result is invalid		
*/		
bool TskDbPostgreSQL::isQueryResultValid(PGresult *res, const char *sql)		
{		 
    if (!res) {
        tsk_error_reset();	
        tsk_error_set_errno(TSK_ERR_AUTO_DB);	
        tsk_error_set_errstr("SQL command returned a NULL result set pointer: %s", sql);
        return false;
    }
    return true;
}

/* Removes any existing non-UTF8 characters from string. Output string needs to be pre-allocated 
* and it's max size is passed as input.
*/
void TskDbPostgreSQL::removeNonUtf8(char* newStr, int newStrMaxSize, const char* origStr)
{
    if (!newStr){
        tsk_error_reset();	
        tsk_error_set_errno(TSK_ERR_AUTO_DB);	
        tsk_error_set_errstr("TskDbPostgreSQL::removeNonUtf8: Output string has not been allocated");
        return;
    }

    int strSize = min((int) strlen(origStr), newStrMaxSize);
    strncpy(newStr, origStr, strSize);
    newStr[strSize] = '\0';
    tsk_cleanupUTF8(newStr, '^');
}

/** 
* Initialize the open DB: set PRAGMAs, create tables and indexes
* @returns 1 on error
*/
int TskDbPostgreSQL::initialize() { 

    char foo[1024];
    if (attempt_exec("CREATE TABLE tsk_db_info (schema_ver INTEGER, tsk_ver INTEGER);","Error creating tsk_db_info table: %s\n")) {
        return 1;
    }

    snprintf(foo, 1024, "INSERT INTO tsk_db_info (schema_ver, tsk_ver) VALUES (%d, %d);", TSK_SCHEMA_VER, TSK_VERSION_NUM);
    if (attempt_exec(foo, "Error adding data to tsk_db_info table: %s\n")) {
        return 1;
    }

    // ELTODO: change INTEGER (4 bytes) fields to SMALLINT (2 bytes) to use less memory for enum fields

    if (attempt_exec("CREATE TABLE tsk_objects (obj_id BIGSERIAL PRIMARY KEY, par_obj_id BIGINT, type INTEGER NOT NULL);","Error creating tsk_objects table: %s\n")
        ||
        attempt_exec
        ("CREATE TABLE tsk_image_info (obj_id BIGSERIAL PRIMARY KEY, type INTEGER, ssize INTEGER, tzone TEXT, size BIGINT, md5 TEXT, display_name TEXT, FOREIGN KEY(obj_id) REFERENCES tsk_objects(obj_id));",
        "Error creating tsk_image_info table: %s\n")
        ||
        attempt_exec("CREATE TABLE tsk_image_names (obj_id BIGINT NOT NULL, name TEXT NOT NULL, sequence INTEGER NOT NULL, FOREIGN KEY(obj_id) REFERENCES tsk_objects(obj_id));",
        "Error creating tsk_image_names table: %s\n")
        ||
        attempt_exec
        ("CREATE TABLE tsk_vs_info (obj_id BIGSERIAL PRIMARY KEY, vs_type INTEGER NOT NULL, img_offset BIGINT NOT NULL, block_size BIGINT NOT NULL, FOREIGN KEY(obj_id) REFERENCES tsk_objects(obj_id));",
        "Error creating tsk_vs_info table: %s\n")
        ||
        attempt_exec
        ("CREATE TABLE data_source_info (obj_id INTEGER PRIMARY KEY, device_id TEXT NOT NULL, time_zone TEXT NOT NULL, FOREIGN KEY(obj_id) REFERENCES tsk_objects(obj_id));",
        "Error creating data_source_info table: %s\n")
        ||
        attempt_exec
        ("CREATE TABLE tsk_fs_info (obj_id BIGSERIAL PRIMARY KEY, img_offset BIGINT NOT NULL, fs_type INTEGER NOT NULL, block_size BIGINT NOT NULL, block_count BIGINT NOT NULL, root_inum BIGINT NOT NULL, first_inum BIGINT NOT NULL, last_inum BIGINT NOT NULL, display_name TEXT, FOREIGN KEY(obj_id) REFERENCES tsk_objects(obj_id));",
        "Error creating tsk_fs_info table: %s\n")
        ||
        attempt_exec
        ("CREATE TABLE tsk_files (obj_id BIGSERIAL PRIMARY KEY, fs_obj_id BIGINT, data_source_obj_id BIGINT NOT NULL, attr_type INTEGER, attr_id INTEGER, name TEXT NOT NULL, meta_addr BIGINT, meta_seq BIGINT, type INTEGER, has_layout INTEGER, has_path INTEGER, dir_type INTEGER, meta_type INTEGER, dir_flags INTEGER, meta_flags INTEGER, size BIGINT, ctime BIGINT, crtime BIGINT, atime BIGINT, mtime BIGINT, mode INTEGER, uid INTEGER, gid INTEGER, md5 TEXT, known INTEGER, parent_path TEXT, mime_type TEXT, "
        "FOREIGN KEY(obj_id) REFERENCES tsk_objects(obj_id), FOREIGN KEY(fs_obj_id) REFERENCES tsk_fs_info(obj_id), FOREIGN KEY(data_source_obj_id) REFERENCES data_source_info(obj_id));",
        "Error creating tsk_files table: %s\n")
        ||
        attempt_exec
        ("CREATE TABLE file_encoding_types (encoding_type INTEGER PRIMARY KEY, name TEXT NOT NULL);",
        "Error creating file_encoding_types table: %s\n")
        ||  
        attempt_exec("CREATE TABLE tsk_files_path (obj_id BIGSERIAL PRIMARY KEY, path TEXT NOT NULL, encoding_type INTEGER, FOREIGN KEY(encoding_type) references file_encoding_types(encoding_type), FOREIGN KEY(obj_id) REFERENCES tsk_objects(obj_id))",
        "Error creating tsk_files_path table: %s\n")
        ||
        attempt_exec("CREATE TABLE tsk_files_derived (obj_id BIGSERIAL PRIMARY KEY, derived_id BIGINT NOT NULL, rederive TEXT, FOREIGN KEY(obj_id) REFERENCES tsk_objects(obj_id))","Error creating tsk_files_derived table: %s\n")
        ||
        attempt_exec("CREATE TABLE tsk_files_derived_method (derived_id BIGSERIAL PRIMARY KEY, tool_name TEXT NOT NULL, tool_version TEXT NOT NULL, other TEXT)","Error creating tsk_files_derived_method table: %s\n")
        ||
        attempt_exec("CREATE TABLE tag_names (tag_name_id BIGSERIAL PRIMARY KEY, display_name TEXT UNIQUE, description TEXT NOT NULL, color TEXT NOT NULL)","Error creating tag_names table: %s\n")
        ||
        attempt_exec("CREATE TABLE content_tags (tag_id BIGSERIAL PRIMARY KEY, obj_id BIGINT NOT NULL, tag_name_id BIGINT NOT NULL, comment TEXT NOT NULL, begin_byte_offset BIGINT NOT NULL, end_byte_offset BIGINT NOT NULL, "
        "FOREIGN KEY(obj_id) REFERENCES tsk_objects(obj_id), FOREIGN KEY(tag_name_id) REFERENCES tag_names(tag_name_id))",
        "Error creating content_tags table: %s\n")
        ||
        attempt_exec("CREATE TABLE blackboard_artifact_types (artifact_type_id BIGSERIAL PRIMARY KEY, type_name TEXT NOT NULL, display_name TEXT)","Error creating blackboard_artifact_types table: %s\n")
        ||
        attempt_exec("CREATE TABLE blackboard_attribute_types (attribute_type_id BIGSERIAL PRIMARY KEY, type_name TEXT NOT NULL, display_name TEXT, value_type INTEGER NOT NULL)","Error creating blackboard_attribute_types table: %s\n")
        ||
		attempt_exec("CREATE TABLE review_statuses (review_status_id INTEGER PRIMARY KEY, "
		"review_status_name TEXT NOT NULL, "
		"display_name TEXT NOT NULL)",
		"Error creating review_statuses table: %s\n")
        ||
        attempt_exec("CREATE TABLE blackboard_artifacts (artifact_id BIGSERIAL PRIMARY KEY, "
		"obj_id BIGINT NOT NULL, "
		"artifact_type_id BIGINT NOT NULL, "
		"review_status_id INTEGER NOT NULL, "
        "FOREIGN KEY(obj_id) REFERENCES tsk_objects(obj_id), "
		"FOREIGN KEY(artifact_type_id) REFERENCES blackboard_artifact_types(artifact_type_id), "
		"FOREIGN KEY(review_status_id) REFERENCES review_statuses(review_status_id))",
        "Error creating blackboard_artifact table: %s\n")
        ||
        attempt_exec("ALTER SEQUENCE blackboard_artifacts_artifact_id_seq minvalue -9223372036854775808 restart with -9223372036854775808", "Error setting starting value for artifact_id: %s\n")
        ||
        attempt_exec("CREATE TABLE blackboard_artifact_tags (tag_id BIGSERIAL PRIMARY KEY, artifact_id BIGINT NOT NULL, tag_name_id BIGINT NOT NULL, comment TEXT NOT NULL, "
        "FOREIGN KEY(artifact_id) REFERENCES blackboard_artifacts(artifact_id), FOREIGN KEY(tag_name_id) REFERENCES tag_names(tag_name_id))",
        "Error creating blackboard_artifact_tags table: %s\n")
        ||
        /* Binary representation of BYTEA is a bunch of bytes, which could
        * include embedded nulls so we have to pay attention to field length.
        * http://www.postgresql.org/docs/9.4/static/libpq-example.html
        */
        attempt_exec
        ("CREATE TABLE blackboard_attributes (artifact_id BIGINT NOT NULL, artifact_type_id BIGINT NOT NULL, source TEXT, context TEXT, attribute_type_id BIGINT NOT NULL, value_type INTEGER NOT NULL, "
        "value_byte BYTEA, value_text TEXT, value_int32 INTEGER, value_int64 BIGINT, value_double NUMERIC(20, 10), "
        "FOREIGN KEY(artifact_id) REFERENCES blackboard_artifacts(artifact_id), FOREIGN KEY(artifact_type_id) REFERENCES blackboard_artifact_types(artifact_type_id), FOREIGN KEY(attribute_type_id) REFERENCES blackboard_attribute_types(attribute_type_id))",
        "Error creating blackboard_attribute table: %s\n")
        ||
        /* In PostgreSQL "desc" indicates "descending order" so I had to rename "desc TEXT" to "descr TEXT". Should I also make this change for SQLite?*/
        attempt_exec
        ("CREATE TABLE tsk_vs_parts (obj_id BIGSERIAL PRIMARY KEY, addr BIGINT NOT NULL, start BIGINT NOT NULL, length BIGINT NOT NULL, descr TEXT, flags INTEGER NOT NULL, FOREIGN KEY(obj_id) REFERENCES tsk_objects(obj_id));",
        "Error creating tsk_vol_info table: %s\n")
		||
		attempt_exec
        ("CREATE TABLE ingest_module_types (type_id INTEGER PRIMARY KEY, type_name TEXT NOT NULL)",
        "Error creating ingest_module_types table: %s\n")
		||
		attempt_exec
        ("CREATE TABLE ingest_job_status_types (type_id INTEGER PRIMARY KEY, type_name TEXT NOT NULL)",
        "Error creating ingest_job_status_types table: %s\n")
		||
		attempt_exec
        ("CREATE TABLE ingest_modules (ingest_module_id BIGSERIAL PRIMARY KEY, display_name TEXT NOT NULL, unique_name TEXT UNIQUE NOT NULL, type_id INTEGER NOT NULL, version TEXT NOT NULL, FOREIGN KEY(type_id) REFERENCES ingest_module_types(type_id));",
        "Error creating ingest_modules table: %s\n")
		||
		attempt_exec
        ("CREATE TABLE ingest_jobs (ingest_job_id BIGSERIAL PRIMARY KEY, obj_id BIGINT NOT NULL, host_name TEXT NOT NULL, start_date_time BIGINT NOT NULL, end_date_time BIGINT NOT NULL, status_id INTEGER NOT NULL, settings_dir TEXT, FOREIGN KEY(obj_id) REFERENCES tsk_objects(obj_id), FOREIGN KEY(status_id) REFERENCES ingest_job_status_types(type_id));",
        "Error creating ingest_jobs table: %s\n")
		||
		attempt_exec
        ("CREATE TABLE ingest_job_modules (ingest_job_id INTEGER, ingest_module_id INTEGER, pipeline_position INTEGER, PRIMARY KEY(ingest_job_id, ingest_module_id), FOREIGN KEY(ingest_job_id) REFERENCES ingest_jobs(ingest_job_id), FOREIGN KEY(ingest_module_id) REFERENCES ingest_modules(ingest_module_id));",
        "Error creating ingest_job_modules table: %s\n")
        ||
        attempt_exec
        ("CREATE TABLE reports (report_id BIGSERIAL PRIMARY KEY, path TEXT NOT NULL, crtime INTEGER NOT NULL, src_module_name TEXT NOT NULL, report_name TEXT NOT NULL)","Error creating reports table: %s\n")) {
            return 1;
    }

    if (m_blkMapFlag) {
        if (attempt_exec
            ("CREATE TABLE tsk_file_layout (obj_id BIGINT NOT NULL, byte_start BIGINT NOT NULL, byte_len BIGINT NOT NULL, sequence INTEGER NOT NULL, FOREIGN KEY(obj_id) REFERENCES tsk_objects(obj_id));",
            "Error creating tsk_fs_blocks table: %s\n")) {
                return 1;
        }
    }

    if (createIndexes())
        return 1;

    return 0;    
}

/**
* Create indexes for the columns that are not primary keys and that we query on. 
* @returns 1 on error, 0 on success
*/
int TskDbPostgreSQL::createIndexes()
{
    return
        // tsk_objects index
        attempt_exec("CREATE INDEX parObjId ON tsk_objects(par_obj_id);",
        "Error creating tsk_objects index on par_obj_id: %s\n") ||
        // file layout index
        attempt_exec("CREATE INDEX layout_objID ON tsk_file_layout(obj_id);",
        "Error creating layout_objID index on tsk_file_layout: %s\n") ||
        // blackboard indexes
        attempt_exec("CREATE INDEX artifact_objID ON blackboard_artifacts(obj_id);",
        "Error creating artifact_objID index on blackboard_artifacts: %s\n") ||
        attempt_exec("CREATE INDEX artifact_typeID ON blackboard_artifacts(artifact_type_id);",
        "Error creating artifact_objID index on blackboard_artifacts: %s\n") ||
        attempt_exec("CREATE INDEX attrsArtifactID ON blackboard_attributes(artifact_id);",
        "Error creating artifact_id index on blackboard_attributes: %s\n") ;
    /*attempt_exec("CREATE INDEX attribute_artifactTypeId ON blackboard_attributes(artifact_type_id);",
    "Error creating artifact_type_id index on blackboard_attributes: %s\n");
    */
}


/**
* @returns TSK_ERR on error, 0 on success
*/
uint8_t TskDbPostgreSQL::addObject(TSK_DB_OBJECT_TYPE_ENUM type, int64_t parObjId, int64_t & objId)
{
    char stmt[1024];
    int expectedNumFileds = 1;
    snprintf(stmt, 1024, "INSERT INTO tsk_objects (par_obj_id, type) VALUES (%" PRId64 ", %d) RETURNING obj_id", parObjId, type);

    PGresult *res = get_query_result_set(stmt, "TskDbPostgreSQL::addObj: Error adding object to row: %s (result code %d)\n");

    // check if a valid result set was returned
    if (verifyNonEmptyResultSetSize(stmt, res, expectedNumFileds, "TskDbPostgreSQL::addObj: Unexpected number of columns in result set: Expected %d, Received %d\n")) {
        return TSK_ERR;
    }

    // Returned value is objId
    objId = atoll(PQgetvalue(res, 0, 0));

    /* PostgreSQL returns binary results in network byte order, which need to be converted to the local byte order.
    int64_t *pInt64 = (int64_t*)PQgetvalue(res, 0, 0);
    objId = ntoh64(pInt64);*/

    PQclear(res);
    return 0;
}


/**
* @returns 1 on error, 0 on success
*/
int TskDbPostgreSQL::addVsInfo(const TSK_VS_INFO * vs_info, int64_t parObjId, int64_t & objId)
{
    char stmt[1024];

    if (addObject(TSK_DB_OBJECT_TYPE_VS, parObjId, objId))
        return 1;

    snprintf(stmt, 1024, "INSERT INTO tsk_vs_info (obj_id, vs_type, img_offset, block_size) VALUES (%lld, %d,%"
        PRIuOFF ",%u)", objId, vs_info->vstype, vs_info->offset, vs_info->block_size);

    return attempt_exec(stmt, "Error adding data to tsk_vs_info table: %s\n");
}

/**
* Query tsk_vs_info with given id and returns TSK_DB_VS_INFO info entry
* @param objId vs id to query
* @param vsInfo (out) TSK_DB_VS_INFO entry representation to return
* @returns TSK_ERR on error (or if not found), TSK_OK on success
*/
TSK_RETVAL_ENUM TskDbPostgreSQL::getVsInfo(int64_t objId, TSK_DB_VS_INFO & vsInfo) {

    char stmt[1024];
    int expectedNumFileds = 4;
    snprintf(stmt, 1024, "SELECT obj_id, vs_type, img_offset, block_size FROM tsk_vs_info WHERE obj_id = %" PRId64 "", objId);

    PGresult *res = get_query_result_set(stmt, "TskDbPostgreSQL::getVsInfo: Error selecting object by objid: %s (result code %d)\n");

    // check if a valid result set was returned
    if (verifyNonEmptyResultSetSize(stmt, res, expectedNumFileds, "TskDbPostgreSQL::getVsInfo: Unexpected number of columns in result set: Expected %d, Received %d\n")) {
        return TSK_ERR;
    }

    vsInfo.objId = atoll(PQgetvalue(res, 0, 0));
    vsInfo.vstype = (TSK_VS_TYPE_ENUM)atoi(PQgetvalue(res, 0, 1));
    vsInfo.offset = atoll(PQgetvalue(res, 0, 2));
    vsInfo.block_size = (unsigned int)atoll(PQgetvalue(res, 0, 3));

    //cleanup
    PQclear(res);

    return TSK_OK;
}

/**
* @deprecated
*/
int TskDbPostgreSQL::addImageInfo(int type, int size, int64_t & objId, const string & timezone)
{
    return addImageInfo(type, size, objId, timezone, 0, "");
}

/**
* @returns 1 on error, 0 on success
*/
int TskDbPostgreSQL::addImageInfo(int type, int ssize, int64_t & objId, const string & timezone, TSK_OFF_T size, const string &md5)
{
    return addImageInfo(type, size, objId, timezone, 0, "", "");
}

/**
 * Adds image details to the existing database tables.
 *
 * @param type Image type
 * @param ssize Size of device sector in bytes (or 0 for default)
 * @param objId The object id assigned to the image (out param)
 * @param timeZone The timezone the image is from
 * @param size The size of the image in bytes.
 * @param md5 MD5 hash of the image
 * @param deviceId An ASCII-printable identifier for the device associated with the data source that is intended to be unique across multiple cases (e.g., a UUID).
 * @returns 1 on error, 0 on success
 */
int TskDbPostgreSQL::addImageInfo(int type, TSK_OFF_T ssize, int64_t & objId, const string & timezone, TSK_OFF_T size, const string &md5, const string& deviceId)
{
    // Add the data source to the tsk_objects table.
    // We don't use addObject because we're passing in NULL as the parent
    char stmt[2048];
    int expectedNumFileds = 1;
    snprintf(stmt, 2048, "INSERT INTO tsk_objects (par_obj_id, type) VALUES (NULL, %d) RETURNING obj_id;", TSK_DB_OBJECT_TYPE_IMG);
    PGresult *res = get_query_result_set(stmt, "TskDbPostgreSQL::addObj: Error adding object to row: %s (result code %d)\n");
    if (verifyNonEmptyResultSetSize(stmt, res, expectedNumFileds, "TskDbPostgreSQL::addObj: Unexpected number of columns in result set: Expected %d, Received %d\n")) {
        return 1;
    }
    objId = atoll(PQgetvalue(res, 0, 0));

    // Add the data source to the tsk_image_info table.
    char timeZone_local[MAX_DB_STRING_LENGTH];
    removeNonUtf8(timeZone_local, MAX_DB_STRING_LENGTH - 1, timezone.c_str());
    char md5_local[MAX_DB_STRING_LENGTH];
    removeNonUtf8(md5_local, MAX_DB_STRING_LENGTH - 1, md5.c_str());
    char *timezone_sql = PQescapeLiteral(conn, timeZone_local, strlen(timeZone_local));
    char *md5_sql = PQescapeLiteral(conn, md5_local, strlen(md5_local));
    if (!isEscapedStringValid(timezone_sql, timeZone_local, "TskDbPostgreSQL::addImageInfo: Unable to escape time zone string: %s (Error: %s)\n") 
        || !isEscapedStringValid(md5_sql, md5_local, "TskDbPostgreSQL::addImageInfo: Unable to escape md5 string: %s (Error: %s)\n")) {
        PQfreemem(timezone_sql);
        PQfreemem(md5_sql);
        return 1;
    }
    snprintf(stmt, 2048, "INSERT INTO tsk_image_info (obj_id, type, ssize, tzone, size, md5) VALUES (%lld, %d, %lld, %s, %" PRIuOFF ", %s);",
        objId, type, ssize, timezone_sql, size, md5_sql);
    int ret = attempt_exec(stmt, "Error adding data to tsk_image_info table: %s\n");
    PQfreemem(timezone_sql);
    PQfreemem(md5_sql);
    if (1 == ret) {
        return ret;
    }

    // Add the data source to the data_source_info table.
    // Add the data source to the data_source_info table.
    stringstream deviceIdStr;
#ifdef GUID_WINDOWS
    if (deviceId.empty()) {
        // Use a GUID as the default.
        GuidGenerator generator;
        Guid guid = generator.newGuid();
        deviceIdStr << guid;
    } else {
        deviceIdStr << deviceId;
    }
#else
    deviceIdStr << deviceId;
#endif
    char *deviceId_sql = PQescapeLiteral(conn, deviceId.c_str(), strlen(deviceIdStr.str().c_str()));
    if (!isEscapedStringValid(deviceId_sql, deviceId.c_str(), "TskDbPostgreSQL::addImageInfo: Unable to escape data source string: %s (Error: %s)\n")) {
        PQfreemem(deviceId_sql);
        return 1;
    }
    char *timeZone_sql = PQescapeLiteral(conn, timezone.c_str(), strlen(timezone.c_str()));
    if (!isEscapedStringValid(timeZone_sql, timezone.c_str(), "TskDbPostgreSQL::addImageInfo: Unable to escape data source string: %s (Error: %s)\n")) {
        PQfreemem(deviceId_sql);
        PQfreemem(timeZone_sql);
        return 1;
    }
    snprintf(stmt, 2048, "INSERT INTO data_source_info (obj_id, device_id, time_zone) VALUES (%lld, %s, %s);",
        objId, deviceId_sql, timeZone_sql);
    ret = attempt_exec(stmt, "Error adding device id to data_source_info table: %s\n");
    PQfreemem(deviceId_sql);
    PQfreemem(timeZone_sql);
    return ret;
}

/**
* @returns 1 on error, 0 on success
*/
int TskDbPostgreSQL::addImageName(int64_t objId, char const *imgName, int sequence)
{
    char stmt[2048];

    // replace all non-UTF8 characters
    char imgName_local[MAX_DB_STRING_LENGTH];
    removeNonUtf8(imgName_local, MAX_DB_STRING_LENGTH - 1, imgName);

    char *imgName_sql = PQescapeLiteral(conn, imgName_local, strlen(imgName_local));
    if (!isEscapedStringValid(imgName_sql, imgName_local, "TskDbPostgreSQL::addImageName: Unable to escape image name string: %s\n")) {
        PQfreemem(imgName_sql);
        return 1;
    }

    snprintf(stmt, 2048, "INSERT INTO tsk_image_names (obj_id, name, sequence) VALUES (%lld, %s, %d)", objId, imgName_sql, sequence);
    int ret = attempt_exec(stmt, "Error adding data to tsk_image_names table: %s\n");

    // cleanup
    PQfreemem(imgName_sql);

    return ret;
}


/**
* @returns 1 on error, 0 on success
*/
int TskDbPostgreSQL::addFsInfo(const TSK_FS_INFO * fs_info, int64_t parObjId, int64_t & objId)
{
    char stmt[1024];

    if (addObject(TSK_DB_OBJECT_TYPE_FS, parObjId, objId))
        return 1;

    snprintf(stmt, 1024,
        "INSERT INTO tsk_fs_info (obj_id, img_offset, fs_type, block_size, block_count, "
        "root_inum, first_inum, last_inum) "
        "VALUES ("
        "%lld,%" PRIuOFF ",%d,%u,%" PRIuDADDR ","
        "%" PRIuINUM ",%" PRIuINUM ",%" PRIuINUM ")",
        objId, fs_info->offset, (int) fs_info->ftype, fs_info->block_size,
        fs_info->block_count, fs_info->root_inum, fs_info->first_inum,
        fs_info->last_inum);

    return attempt_exec(stmt, "Error adding data to tsk_fs_info table: %s\n");
}

/**
* Add a file system file to the database
* @param fs_file File structure to add
* @param fs_attr Specific attribute to add
* @param path Path of parent folder
* @param md5 Binary value of MD5 (i.e. 16 bytes) or NULL 
* @param known Status regarding if it was found in hash database or not
* @param fsObjId File system object of its file system
* @param objId ID that was assigned to it from the objects table
* @param dataSourceObjId The object Id of the data source
* @returns 1 on error and 0 on success
*/
int TskDbPostgreSQL::addFsFile(TSK_FS_FILE * fs_file,
    const TSK_FS_ATTR * fs_attr, const char *path,
    const unsigned char *const md5, const TSK_DB_FILES_KNOWN_ENUM known,
    int64_t fsObjId, int64_t & objId, int64_t dataSourceObjId)
{
    int64_t parObjId = 0;

    if (fs_file->name == NULL)
        return 0;

    // Find the object id for the parent folder.

    /* Root directory's parent should be the file system object.
     * Make sure it doesn't have a name, so that we don't pick up ".." entries */
    if ((fs_file->fs_info->root_inum == fs_file->name->meta_addr) && 
        ((fs_file->name->name == NULL) || (strlen(fs_file->name->name) == 0))) {
            parObjId = fsObjId;
    }
    else {
        parObjId = findParObjId(fs_file, path, fsObjId);
        if (parObjId == -1) {
            //error
            return 1;
        }    
    }

    return addFile(fs_file, fs_attr, path, md5, known, fsObjId, parObjId, objId, dataSourceObjId);
}

/**
* Add file data to the file table
* @param md5 binary value of MD5 (i.e. 16 bytes) or NULL
* @param dataSourceObjId The object Id of the data source
* Return 0 on success, 1 on error.
*/
int TskDbPostgreSQL::addFile(TSK_FS_FILE * fs_file, const TSK_FS_ATTR * fs_attr, const char *path,
    const unsigned char *const md5, const TSK_DB_FILES_KNOWN_ENUM known, int64_t fsObjId, int64_t parObjId, int64_t & objId, 
    int64_t dataSourceObjId)
{
    time_t mtime = 0;
    time_t crtime = 0;
    time_t ctime = 0;
    time_t atime = 0;
    TSK_OFF_T size = 0;
    int meta_type = 0;
    int meta_flags = 0;
    int meta_mode = 0;
    int gid = 0;
    int uid = 0;
    int type = TSK_FS_ATTR_TYPE_NOT_FOUND;
    int idx = 0;

    if (fs_file->name == NULL)
        return 0;

    if (fs_file->meta) {
        mtime = fs_file->meta->mtime;
        atime = fs_file->meta->atime;
        ctime = fs_file->meta->ctime;
        crtime = fs_file->meta->crtime;
        meta_type = fs_file->meta->type;
        meta_flags = fs_file->meta->flags;
        meta_mode = fs_file->meta->mode;
        gid = fs_file->meta->gid;
        uid = fs_file->meta->uid;
    }

    size_t attr_nlen = 0;
    if (fs_attr) {
        type = fs_attr->type;
        idx = fs_attr->id;
        size = fs_attr->size;
        if (fs_attr->name) {
            if ((fs_attr->type != TSK_FS_ATTR_TYPE_NTFS_IDXROOT) ||
                (strcmp(fs_attr->name, "$I30") != 0)) {
                    attr_nlen = strlen(fs_attr->name);
            }
        }
    }

    // combine name and attribute name
    size_t len = strlen(fs_file->name->name);
    char *name;
    size_t nlen = len + attr_nlen + 11; // Extra space for possible colon and '-slack'
    if ((name = (char *) tsk_malloc(nlen)) == NULL) {
        return 1;
    }

    strncpy(name, fs_file->name->name, nlen);

    // Add the attribute name
    if (attr_nlen > 0) {
        strncat(name, ":", nlen-strlen(name));
        strncat(name, fs_attr->name, nlen-strlen(name));
    }

    // clean up path
    // +2 = space for leading slash and terminating null
    size_t path_len = strlen(path) + 2;
    char *escaped_path;
    if ((escaped_path = (char *) tsk_malloc(path_len)) == NULL) { 
        free(name);
        return 1;
    }

    strncpy(escaped_path, "/", path_len);
    strncat(escaped_path, path, path_len - strlen(escaped_path));

    char *md5TextPtr = NULL;
    char md5Text[48];

    // if md5 hashes are being used
    if (md5 != NULL) {
        // copy the hash as hexidecimal into the buffer
        for (int i = 0; i < 16; i++) {
            sprintf(&(md5Text[i*2]), "%x%x", (md5[i] >> 4) & 0xf,
                md5[i] & 0xf);
        }
        md5TextPtr = md5Text;
    }


    if (addObject(TSK_DB_OBJECT_TYPE_FILE, parObjId, objId)) {
        free(name);
        free(escaped_path);
        return 1;
    }

    // replace all non-UTF8 characters
    tsk_cleanupUTF8(name, '^');
    tsk_cleanupUTF8(escaped_path, '^');

    // escape strings for use within an SQL command
    char *name_sql = PQescapeLiteral(conn, name, strlen(name));
    char *escaped_path_sql = PQescapeLiteral(conn, escaped_path, strlen(escaped_path));
    if (!isEscapedStringValid(name_sql, name, "TskDbPostgreSQL::addFile: Unable to escape file name string: %s\n") 
        || !isEscapedStringValid(escaped_path_sql, escaped_path, "TskDbPostgreSQL::addFile: Unable to escape path string: %s\n")) {
            free(name);
            free(escaped_path);
            PQfreemem(name_sql);
            PQfreemem(escaped_path_sql);
            return 1;
    }

    char zSQL_fixed[2048];
    zSQL_fixed[2047] = '\0';
    char *zSQL_dynamic = NULL; // Only used if the query does not fit in the fixed length buffer
    char *zSQL = zSQL_fixed;
    int bufLen = 2048;

    // Check if the path may be too long. The rest of the query should take up far less than 500 bytes.
    if (strlen(name_sql) + strlen(escaped_path_sql) + 500 > bufLen) {
        // The query may be long to fit in the standard buffer, so create a larger one.
        // This should be a very rare case and allows us to not use malloc most of the time.
        // The same buffer will be used for the slack file entry.
        bufLen = strlen(escaped_path_sql) + strlen(name_sql) + 500;
        if ((zSQL_dynamic = (char *)tsk_malloc(bufLen)) == NULL) {
            free(name);
            free(escaped_path);
            PQfreemem(escaped_path_sql);
            PQfreemem(name_sql);
            return 1;
        }
        zSQL_dynamic[bufLen - 1] = '\0';
        zSQL = zSQL_dynamic;
    }

    if (0 > snprintf(zSQL, bufLen - 1, "INSERT INTO tsk_files (fs_obj_id, obj_id, data_source_obj_id, type, attr_type, attr_id, name, meta_addr, meta_seq, dir_type, meta_type, dir_flags, meta_flags, size, crtime, ctime, atime, mtime, mode, gid, uid, md5, known, parent_path) "
        "VALUES ("
        "%" PRId64 ",%" PRId64 ","
        "%" PRId64 ","
        "%d,"
        "%d,%d,%s,"
        "%" PRIuINUM ",%d,"
        "%d,%d,%d,%d,"
        "%" PRIuOFF ","
        "%llu,%llu,%llu,%llu,"
        "%d,%d,%d,%s,%d,"
        "%s)",
        fsObjId, objId,
        dataSourceObjId,
        TSK_DB_FILES_TYPE_FS,
        type, idx, name_sql,
        fs_file->name->meta_addr, fs_file->name->meta_seq,
        fs_file->name->type, meta_type, fs_file->name->flags, meta_flags,
        size,
        (unsigned long long)crtime, (unsigned long long)ctime, (unsigned long long) atime, (unsigned long long) mtime,
        meta_mode, gid, uid, NULL, known,
        escaped_path_sql)) {

            tsk_error_reset();
            tsk_error_set_errno(TSK_ERR_AUTO_DB);
            tsk_error_set_errstr("Error inserting file with object ID for: %" PRId64 , objId);
            if (zSQL_dynamic != NULL) {
                free(zSQL_dynamic);
            }
            free(name);
            free(escaped_path);
            PQfreemem(name_sql);
            PQfreemem(escaped_path_sql);
            return 1;
    }

    if (attempt_exec(zSQL, "TskDbPostgreSQL::addFile: Error adding data to tsk_files table: %s\n")) {
        free(name);
        free(escaped_path);
        PQfreemem(name_sql);
        PQfreemem(escaped_path_sql);
        if (zSQL_dynamic != NULL) {
            free(zSQL_dynamic);
        }
        return 1;
    }

    //if dir, update parent id cache (do this before objId may be changed creating the slack file)
    if (meta_type == TSK_FS_META_TYPE_DIR) {
        std::string fullPath = std::string(path) + fs_file->name->name;
        storeObjId(fsObjId, fs_file, fullPath.c_str(), objId);
    }

    // Add entry for the slack space.
    // Current conditions for creating a slack file:
    //   - File name is not empty, "." or ".."
    //   - Data is non-resident
    //   - The allocated size is greater than the initialized file size
    //     See github issue #756 on why initsize and not size. 
    //   - The data is not compressed
    if((fs_attr != NULL)
           && ((strlen(name) > 0) && (!TSK_FS_ISDOT(name)))
           && (! (fs_file->meta->flags & TSK_FS_META_FLAG_COMP))
           && (fs_attr->flags & TSK_FS_ATTR_NONRES) 
           && (fs_attr->nrd.allocsize >  fs_attr->nrd.initsize)){
        strncat(name, "-slack", 6);
        name_sql = PQescapeLiteral(conn, name, strlen(name));
        TSK_OFF_T slackSize = fs_attr->nrd.allocsize - fs_attr->nrd.initsize;

        if (addObject(TSK_DB_OBJECT_TYPE_FILE, parObjId, objId)) {
            free(name);
            free(escaped_path);
            return 1;
        }

        if (0 > snprintf(zSQL, bufLen - 1, "INSERT INTO tsk_files (fs_obj_id, obj_id, data_source_obj_id, type, attr_type, attr_id, name, meta_addr, meta_seq, dir_type, meta_type, dir_flags, meta_flags, size, crtime, ctime, atime, mtime, mode, gid, uid, md5, known, parent_path) "
            "VALUES ("
            "%" PRId64 ",%" PRId64 ","
            "%" PRId64 ","
            "%d,"
            "%d,%d,%s,"
            "%" PRIuINUM ",%d,"
            "%d,%d,%d,%d,"
            "%" PRIuOFF ","
            "%llu,%llu,%llu,%llu,"
            "%d,%d,%d,%s,%d,"
            "%s)",
            fsObjId, objId,
            dataSourceObjId,
            TSK_DB_FILES_TYPE_SLACK,
            type, idx, name_sql,
<<<<<<< HEAD
            fs_file->name->meta_addr, fs_file->name->meta_seq, 
            TSK_FS_NAME_TYPE_REG, TSK_FS_META_TYPE_REG, fs_file->name->flags, meta_flags,
            slackSize, 
            (unsigned long long)crtime, (unsigned long long)ctime,(unsigned long long) atime,(unsigned long long) mtime, 
=======
            fs_file->name->meta_addr, fs_file->name->meta_seq,
            fs_file->name->type, meta_type, fs_file->name->flags, meta_flags,
            slackSize,
            (unsigned long long)crtime, (unsigned long long)ctime, (unsigned long long) atime, (unsigned long long) mtime,
>>>>>>> f5f96c52
            meta_mode, gid, uid, NULL, known,
            escaped_path_sql)) {

                tsk_error_reset();
                tsk_error_set_errno(TSK_ERR_AUTO_DB);
                tsk_error_set_errstr("Error inserting slack file with object ID for: %" PRId64, objId);
                free(name);
                free(escaped_path);
                PQfreemem(name_sql);
                PQfreemem(escaped_path_sql);
                if (zSQL_dynamic != NULL) {
                    free(zSQL_dynamic);
                }
                return 1;
        }

        if (attempt_exec(zSQL, "TskDbPostgreSQL::addFile: Error adding data to tsk_files table: %s\n")) {
            free(name);
            free(escaped_path);
            PQfreemem(name_sql);
            PQfreemem(escaped_path_sql);
            if (zSQL_dynamic != NULL) {
                free(zSQL_dynamic);
            }
            return 1;
        }

    }
    if (zSQL_dynamic != NULL) {
        free(zSQL_dynamic);
    }

    // cleanup
    free(name);
    free(escaped_path);
    PQfreemem(name_sql);
    PQfreemem(escaped_path_sql);
    return 0;
}


/**
* Find parent object id of TSK_FS_FILE. Use local cache map, if not found, fall back to SQL
* @param fs_file file to find parent obj id for
* @param parentPath Path of parent folder that we want to match
* @param fsObjId fs id of this file
* @returns parent obj id ( > 0), -1 on error
*/
int64_t TskDbPostgreSQL::findParObjId(const TSK_FS_FILE * fs_file, const char *parentPath, const int64_t & fsObjId) {
    uint32_t seq;
    uint32_t path_hash = hash((const unsigned char *)parentPath);

    /* NTFS uses sequence, otherwise we hash the path. We do this to map to the
    * correct parent folder if there are two from the root dir that eventually point to
    * the same folder (one deleted and one allocated) or two hard links. */
    if (TSK_FS_TYPE_ISNTFS(fs_file->fs_info->ftype)) {
        seq = fs_file->name->par_seq;
    }
    else {
        seq = path_hash;
    }

    //get from cache by parent meta addr, if available
    map<TSK_INUM_T, map<uint32_t, map<uint32_t, int64_t> > > &fsMap = m_parentDirIdCache[fsObjId];
    if (fsMap.count(fs_file->name->par_addr) > 0) {
        map<uint32_t, map<uint32_t, int64_t> > &fileMap = fsMap[fs_file->name->par_addr];
        if (fileMap.count(seq) > 0) {
            map<uint32_t, int64_t> &pathMap = fileMap[seq];
            if (pathMap.count(path_hash) > 0) {
                return pathMap[path_hash];
            }
        }
        else {
            // printf("Miss: %d\n", fileMap.count(seq));
        }
    }

    // Need to break up 'path' in to the parent folder to match in 'parent_path' and the folder 
    // name to match with the 'name' column in tsk_files table
    char *parent_name = "";
    char *parent_path = ""; 
    if (TskDb::getParentPathAndName(parentPath, &parent_path, &parent_name)){
        return -1;
    }

    // escape strings for use within an SQL command
    char *escaped_path_sql = PQescapeLiteral(conn, parent_path, strlen(parent_path));
    char *escaped_parent_name_sql = PQescapeLiteral(conn, parent_name, strlen(parent_name));
    if (!isEscapedStringValid(escaped_path_sql, parent_path, "TskDbPostgreSQL::findParObjId: Unable to escape path string: %s\n")
        || !isEscapedStringValid(escaped_parent_name_sql, parent_name, "TskDbPostgreSQL::findParObjId: Unable to escape path string: %s\n")) {
            PQfreemem(escaped_path_sql);
            PQfreemem(escaped_parent_name_sql);
            return -1;
    }

    // Find the parent file id in the database using the parent metadata address
    // @@@ This should use sequence number when the new database supports it
    char zSQL_fixed[1024];
    zSQL_fixed[1023] = '\0';
    char *zSQL_dynamic = NULL; // Only used if the query does not fit in the fixed length buffer
    char *zSQL = zSQL_fixed;
    int bufLen = 1024;

    // Check if the path may be too long
    if (strlen(escaped_parent_name_sql) + strlen(escaped_path_sql) + 200 > bufLen) {
        // The parent path was too long to fit in the standard buffer, so create a larger one.
        // This should be a very rare case and allows us to not use malloc most of the time.
        bufLen = strlen(escaped_path_sql) + strlen(escaped_parent_name_sql) + 200;
        if ((zSQL_dynamic = (char *)tsk_malloc(bufLen)) == NULL) {
            PQfreemem(escaped_path_sql);
            PQfreemem(escaped_parent_name_sql);
            return -1;
        }
        zSQL_dynamic[bufLen - 1] = '\0';
        zSQL = zSQL_dynamic;
    }

    int expectedNumFileds = 1;
    if (0 > snprintf(zSQL, bufLen - 1, "SELECT obj_id FROM tsk_files WHERE meta_addr = %" PRIu64 " AND fs_obj_id = %" PRId64 " AND parent_path = %s AND name = %s",
        fs_file->name->par_addr, fsObjId, escaped_path_sql, escaped_parent_name_sql)) {

            tsk_error_reset();
            tsk_error_set_errno(TSK_ERR_AUTO_DB);
            tsk_error_set_errstr("Error creating query for parent object ID for: %s", parentPath);
            if (zSQL_dynamic != NULL) {
                free(zSQL_dynamic);
            }
            PQfreemem(escaped_path_sql);
            PQfreemem(escaped_parent_name_sql);
            return -1;
    }
    PGresult* res = get_query_result_set(zSQL, "TskDbPostgreSQL::findParObjId: Error selecting file id by meta_addr: %s (result code %d)\n");

    // check if a valid result set was returned
    if (verifyNonEmptyResultSetSize(zSQL, res, expectedNumFileds, "TskDbPostgreSQL::findParObjId: Unexpected number of columns in result set: Expected %d, Received %d\n")) {
        if (zSQL_dynamic != NULL) {
            free(zSQL_dynamic);
        }
        return -1;
    }

    int64_t parObjId = atoll(PQgetvalue(res, 0, 0));
    if (zSQL_dynamic != NULL) {
        free(zSQL_dynamic);
    }
    PQclear(res);
    PQfreemem(escaped_path_sql);
    PQfreemem(escaped_parent_name_sql);
    return parObjId;
}

/**
* return a hash of the passed in string. We use this
* for full paths. 
* From: http://www.cse.yorku.ca/~oz/hash.html
*/
uint32_t TskDbPostgreSQL::hash(const unsigned char *str) {
    uint32_t hash = 5381;
    int c;

    while ((c = *str++)) {
        // skip slashes -> normalizes leading/ending/double slashes
        if (c == '/')
            continue;
        hash = ((hash << 5) + hash) + c; /* hash * 33 + c */
    }

    return hash;
}

/**
* Store info about a directory in a complex map structure as a cache for the
* files who are a child of this directory and want to know its object id. 
*
* @param fsObjId fs id of this directory
* @param fs_file File for the directory to store
* @param path Full path (parent and this file) of the directory
* @param objId object id of the directory 
*/
void TskDbPostgreSQL::storeObjId(const int64_t & fsObjId, const TSK_FS_FILE *fs_file, const char *path, const int64_t & objId) {
    // skip the . and .. entries
    if ((fs_file->name) && (fs_file->name->name) && (TSK_FS_ISDOT(fs_file->name->name))) {
        return;
    }

    uint32_t seq;
    uint32_t path_hash = hash((const unsigned char *)path);

    /* NTFS uses sequence, otherwise we hash the path. We do this to map to the
    * correct parent folder if there are two from the root dir that eventually point to
    * the same folder (one deleted and one allocated) or two hard links. */
    if (TSK_FS_TYPE_ISNTFS(fs_file->fs_info->ftype)) {
        /* Use the sequence stored in meta (which could be one larger than the name value
        * if the directory is deleted. We do this because the par_seq gets added to the
        * name structure when it is added to the directory based on teh value stored in 
        * meta. */
        seq = fs_file->meta->seq;
    }
    else {
        seq = path_hash;
    }
    
    map<TSK_INUM_T, map<uint32_t, map<uint32_t, int64_t> > > &fsMap = m_parentDirIdCache[fsObjId];
    if (fsMap.count(fs_file->name->meta_addr) == 0) {
        fsMap[fs_file->name->meta_addr][seq][path_hash] = objId;
    }
    else {
        map<uint32_t, map<uint32_t, int64_t> > &fileMap = fsMap[fs_file->name->meta_addr];
        if (fileMap.count(seq) == 0) {
            fileMap[seq][path_hash] = objId;
        }
    }
}


/**
* Query tsk_fs_info and return rows for every entry in tsk_fs_info table
* @param imgId the object id of the image to get filesystems for
* @param fsInfos (out) TSK_DB_FS_INFO row representations to return
* @returns TSK_ERR on error, TSK_OK on success
*/
TSK_RETVAL_ENUM TskDbPostgreSQL::getFsInfos(int64_t imgId, vector<TSK_DB_FS_INFO> & fsInfos) {

    char zSQL[1024];
    int expectedNumFileds = 8;
    snprintf(zSQL, 1024,"SELECT obj_id, img_offset, fs_type, block_size, block_count, root_inum, first_inum, last_inum FROM tsk_fs_info");
    PGresult* res = get_query_result_set(zSQL, "TskDbPostgreSQL::getFsInfos: Error selecting from tsk_fs_info: %s (result code %d)\n");

    if (verifyResultSetSize(zSQL, res, expectedNumFileds, "TskDbPostgreSQL::getFsInfos: Error selecting from tsk_fs_info: %s")) {
        return TSK_ERR;
    }

    //get rows
    TSK_DB_FS_INFO rowData;
    for (int i = 0; i < PQntuples(res); i++) {

        int64_t fsObjId = atoll(PQgetvalue(res, i, 0));

        //ensure fs is (sub)child of the image requested, if not, skip it
        int64_t curImgId = 0;
        if (getParentImageId(fsObjId, curImgId) == TSK_ERR) {
            tsk_error_reset();
            tsk_error_set_errno(TSK_ERR_AUTO_DB);
            tsk_error_set_errstr("Error finding parent for: %" PRIu64 , fsObjId);
            return TSK_ERR;
        }

        if (imgId != curImgId) {
            continue;
        }

        rowData.objId = fsObjId;
        rowData.imgOffset = atoll(PQgetvalue(res, i, 1));
        rowData.fType = (TSK_FS_TYPE_ENUM)atoi(PQgetvalue(res, i, 2));
        rowData.block_size = (unsigned int)atoll(PQgetvalue(res, i, 3));
        rowData.block_count = atoll(PQgetvalue(res, i, 4));
        rowData.root_inum = atoll(PQgetvalue(res, i, 5));
        rowData.first_inum = atoll(PQgetvalue(res, i, 6));
        rowData.last_inum = atoll(PQgetvalue(res, i, 7));

        //insert a copy of the rowData
        fsInfos.push_back(rowData);
    }

    //cleanup
    PQclear(res);

    return TSK_OK;
}


/**
* Query tsk_objects to find the root image id for the object
* @param objId (in) object id to query
* @param imageId (out) root parent image id returned
* @returns TSK_ERR on error (or if not found), TSK_OK on success
*/
TSK_RETVAL_ENUM TskDbPostgreSQL::getParentImageId(const int64_t objId, int64_t & imageId) {
    TSK_DB_OBJECT objectInfo;
    TSK_RETVAL_ENUM ret = TSK_ERR;

    int64_t queryObjectId = objId;
    while (getObjectInfo(queryObjectId, objectInfo) == TSK_OK) {
        if (objectInfo.parObjId == 0) {
            //found root image
            imageId = objectInfo.objId;
            ret = TSK_OK;
            break;
        }
        else {
            //advance
            queryObjectId = objectInfo.parObjId;
        }
    }

    return ret;

}

/**
* Query tsk_objects with given id and returns object info entry
* @param objId object id to query
* @param objectInfo (out) TSK_DB_OBJECT entry representation to return
* @returns TSK_ERR on error (or if not found), TSK_OK on success
*/
TSK_RETVAL_ENUM TskDbPostgreSQL::getObjectInfo(int64_t objId, TSK_DB_OBJECT & objectInfo) {

    char zSQL[1024];
    int expectedNumFileds = 3;
    snprintf(zSQL, 1024, "SELECT obj_id, par_obj_id, type FROM tsk_objects WHERE obj_id = %" PRId64 "", objId);

    PGresult* res = get_query_result_set(zSQL, "TskDbPostgreSQL::getObjectInfo: Error selecting object by objid: %s (result code %d)\n");

    // check if a valid result set was returned
    if (verifyNonEmptyResultSetSize(zSQL, res, expectedNumFileds, "TskDbPostgreSQL::getObjectInfo: Unexpected number of columns in result set: Expected %d, Received %d\n")) {
        return TSK_ERR;
    }

    objectInfo.objId = atoll(PQgetvalue(res, 0, 0));
    objectInfo.parObjId = atoll(PQgetvalue(res, 0, 1));
    objectInfo.type = (TSK_DB_OBJECT_TYPE_ENUM) atoi(PQgetvalue(res, 0, 2));

    //cleanup
    PQclear(res);

    return TSK_OK;
}


/**
* Add virtual dir of type TSK_DB_FILES_TYPE_VIRTUAL_DIR
* that can be a parent of other non-fs virtual files or directories, to organize them
* @param fsObjId (in) file system object id to associate with the virtual directory.
* @param parentDirId (in) parent dir object id of the new directory: either another virtual directory or root fs directory
* @param name name (int) of the new virtual directory
* @param objId (out) object id of the created virtual directory object
* @param dataSourceObjId The object Id of the data source
* @returns TSK_ERR on error or TSK_OK on success
*/
TSK_RETVAL_ENUM TskDbPostgreSQL::addVirtualDir(const int64_t fsObjId, const int64_t parentDirId, const char * const name, int64_t & objId, int64_t dataSourceObjId) {
    char zSQL[2048];

    if (addObject(TSK_DB_OBJECT_TYPE_FILE, parentDirId, objId))
        return TSK_ERR;

    // replace all non-UTF8 characters
    char name_local[MAX_DB_STRING_LENGTH];
    removeNonUtf8(name_local, MAX_DB_STRING_LENGTH - 1, name);

    // escape strings for use within an SQL command
    char *name_sql = PQescapeLiteral(conn, name_local, strlen(name_local));
    if (!isEscapedStringValid(name_sql, name_local, "TskDbPostgreSQL::addVirtualDir: Unable to escape file name string: %s\n")) {
        PQfreemem(name_sql);
        return TSK_ERR;
    }
    snprintf(zSQL, 2048, "INSERT INTO tsk_files (attr_type, attr_id, has_layout, fs_obj_id, obj_id, data_source_obj_id, type, "
        "name, meta_addr, meta_seq, dir_type, meta_type, dir_flags, meta_flags, size, "
        "crtime, ctime, atime, mtime, mode, gid, uid, known, parent_path) "
        "VALUES ("
        "NULL, NULL,"
        "NULL,"
        "%lld,"
        "%lld,"
        "%" PRId64 ","
        "%d,"
        "%s,"
        "NULL,NULL,"
        "%d,%d,%d,%d,"
        "0,"
        "NULL,NULL,NULL,NULL,NULL,NULL,NULL,NULL,'/')",
        fsObjId,
        objId,
        dataSourceObjId,
        TSK_DB_FILES_TYPE_VIRTUAL_DIR,
        name_sql,
        TSK_FS_NAME_TYPE_DIR, TSK_FS_META_TYPE_DIR,
        TSK_FS_NAME_FLAG_ALLOC, (TSK_FS_META_FLAG_ALLOC | TSK_FS_META_FLAG_USED));

    if (attempt_exec(zSQL, "Error adding data to tsk_files table: %s\n")) {
        PQfreemem(name_sql);
        return TSK_ERR;
    }

    //cleanup
    PQfreemem(name_sql);

    return TSK_OK;
}

/**
* Internal helper method to add a virtual root dir, a parent dir of files representing unalloc space within fs.
* The dir has is associated with its root dir parent for the fs.
* @param fsObjId (in) fs id to find root dir for and create $Unalloc dir for
* @param objId (out) object id of the $Unalloc dir created
* @param dataSourceObjId The object Id of the data source
* @returns TSK_ERR on error or TSK_OK on success
*/
TSK_RETVAL_ENUM TskDbPostgreSQL::addUnallocFsBlockFilesParent(const int64_t fsObjId, int64_t & objId, int64_t dataSourceObjId) {

    const char * const unallocDirName = "$Unalloc";

    //get root dir
    TSK_DB_OBJECT rootDirObjInfo;
    if (getFsRootDirObjectInfo(fsObjId, rootDirObjInfo) == TSK_ERR) {
        return TSK_ERR;
    }

    return addVirtualDir(fsObjId, rootDirObjInfo.objId, unallocDirName, objId, dataSourceObjId);
}

//internal function object to check for range overlap
typedef struct _checkFileLayoutRangeOverlap{
    const vector<TSK_DB_FILE_LAYOUT_RANGE> & ranges;
    bool hasOverlap;

    _checkFileLayoutRangeOverlap(const vector<TSK_DB_FILE_LAYOUT_RANGE> & ranges)
        : ranges(ranges),hasOverlap(false) {}

    bool getHasOverlap() const { return hasOverlap; }
    void operator() (const TSK_DB_FILE_LAYOUT_RANGE & range)  {
        if (hasOverlap)
            return; //no need to check other

        uint64_t start = range.byteStart;
        uint64_t end = start + range.byteLen;

        vector<TSK_DB_FILE_LAYOUT_RANGE>::const_iterator it;
        for (it = ranges.begin(); it != ranges.end(); ++it) {
            const TSK_DB_FILE_LAYOUT_RANGE * otherRange = &(*it);
            if (&range == otherRange)
                continue; //skip, it's the same range
            uint64_t otherStart = otherRange->byteStart;
            uint64_t otherEnd = otherStart + otherRange->byteLen;
            if (start <= otherEnd && end >= otherStart) {
                hasOverlap = true;
                break;
            }       
        }
    }

} checkFileLayoutRangeOverlap;

/**
* Adds information about a unallocated file with layout ranges into the database.
* Adds a single entry to tsk_files table with an auto-generated file name, tsk_objects table, and one or more entries to tsk_file_layout table
* @param parentObjId Id of the parent object in the database (fs, volume, or image)
* @param fsObjId parent fs, or NULL if the file is not associated with fs
* @param size Number of bytes in file
* @param ranges vector containing one or more TSK_DB_FILE_LAYOUT_RANGE layout ranges (in)
* @param objId object id of the file object created (output)
* @param dataSourceObjId The object ID for the data source
* @returns TSK_OK on success or TSK_ERR on error.
*/
TSK_RETVAL_ENUM TskDbPostgreSQL::addUnallocBlockFile(const int64_t parentObjId, const int64_t fsObjId, const uint64_t size, vector<TSK_DB_FILE_LAYOUT_RANGE> & ranges, int64_t & objId, int64_t dataSourceObjId) {
    return addFileWithLayoutRange(TSK_DB_FILES_TYPE_UNALLOC_BLOCKS, parentObjId, fsObjId, size, ranges, objId, dataSourceObjId);
}

/**
* Adds information about a unused file with layout ranges into the database.
* Adds a single entry to tsk_files table with an auto-generated file name, tsk_objects table, and one or more entries to tsk_file_layout table
* @param parentObjId Id of the parent object in the database (fs, volume, or image)
* @param fsObjId parent fs, or NULL if the file is not associated with fs
* @param size Number of bytes in file
* @param ranges vector containing one or more TSK_DB_FILE_LAYOUT_RANGE layout ranges (in)
* @param objId object id of the file object created (output)
* @param dataSourceObjId The object ID for the data source
* @returns TSK_OK on success or TSK_ERR on error.
*/
TSK_RETVAL_ENUM TskDbPostgreSQL::addUnusedBlockFile(const int64_t parentObjId, const int64_t fsObjId, const uint64_t size, vector<TSK_DB_FILE_LAYOUT_RANGE> & ranges, int64_t & objId, int64_t dataSourceObjId) {
    return addFileWithLayoutRange(TSK_DB_FILES_TYPE_UNUSED_BLOCKS, parentObjId, fsObjId, size, ranges, objId, dataSourceObjId);
}

/**
* Adds information about a carved file with layout ranges into the database.
* Adds a single entry to tsk_files table with an auto-generated file name, tsk_objects table, and one or more entries to tsk_file_layout table
* @param parentObjId Id of the parent object in the database (fs, volume, or image)
* @param fsObjId fs id associated with the file, or NULL
* @param size Number of bytes in file
* @param ranges vector containing one or more TSK_DB_FILE_LAYOUT_RANGE layout ranges (in)
* @param objId object id of the file object created (output)
* @param dataSourceObjId The object ID for the data source
* @returns TSK_OK on success or TSK_ERR on error.
*/
TSK_RETVAL_ENUM TskDbPostgreSQL::addCarvedFile(const int64_t parentObjId, const int64_t fsObjId, const uint64_t size, vector<TSK_DB_FILE_LAYOUT_RANGE> & ranges, int64_t & objId, int64_t dataSourceObjId) {
    return addFileWithLayoutRange(TSK_DB_FILES_TYPE_CARVED, parentObjId, fsObjId, size, ranges, objId, dataSourceObjId);
}

/**
* Internal helper method to add unalloc, unused and carved files with layout ranges to db
* Generates file_name and populates tsk_files, tsk_objects and tsk_file_layout tables
* @param dataSourceObjId The object Id of the data source
* @returns TSK_ERR on error or TSK_OK on success
*/
TSK_RETVAL_ENUM TskDbPostgreSQL::addFileWithLayoutRange(const TSK_DB_FILES_TYPE_ENUM dbFileType, const int64_t parentObjId, const int64_t fsObjId, const uint64_t size, vector<TSK_DB_FILE_LAYOUT_RANGE> & ranges, int64_t & objId, int64_t dataSourceObjId) {
    const size_t numRanges = ranges.size();

    if (numRanges < 1) {
        tsk_error_reset();
        tsk_error_set_errno(TSK_ERR_AUTO_DB);
        tsk_error_set_errstr("Error addFileWithLayoutRange() - no ranges present");
        return TSK_ERR;
    }

    stringstream fileNameSs;
    switch (dbFileType) {
    case TSK_DB_FILES_TYPE_UNALLOC_BLOCKS:
        fileNameSs << "Unalloc";
        break;

    case TSK_DB_FILES_TYPE_UNUSED_BLOCKS:
        fileNameSs << "Unused";     
        break;

    case TSK_DB_FILES_TYPE_CARVED:
        fileNameSs << "Carved";
        break;
    default:
        stringstream sserr;
        tsk_error_reset();
        tsk_error_set_errno(TSK_ERR_AUTO_DB);
        sserr << "Error addFileWithLayoutRange() - unsupported file type for file layout range: ";
        sserr << (int) dbFileType;
        tsk_error_set_errstr("%s", sserr.str().c_str());
        return TSK_ERR;
    }

    //ensure layout ranges are sorted (to generate file name and to be inserted in sequence order)
    sort(ranges.begin(), ranges.end());

    //dome some checking
    //ensure there is no overlap and each range has unique byte range
    const checkFileLayoutRangeOverlap & overlapRes = 
        for_each(ranges.begin(), ranges.end(), checkFileLayoutRangeOverlap(ranges));
    if (overlapRes.getHasOverlap() ) {
        tsk_error_reset();
        tsk_error_set_errno(TSK_ERR_AUTO_DB);
        tsk_error_set_errstr("Error addFileWithLayoutRange() - overlap detected between ranges");
        return TSK_ERR;
    }

    //construct filename with parent obj id, start byte of first range, end byte of last range
    fileNameSs << "_" << parentObjId << "_" << ranges[0].byteStart;
    fileNameSs << "_" << (ranges[numRanges-1].byteStart + ranges[numRanges-1].byteLen);

    //insert into tsk files and tsk objects
    if (addLayoutFileInfo(parentObjId, fsObjId, dbFileType, fileNameSs.str().c_str(), size, objId, dataSourceObjId) ) {
        return TSK_ERR;
    }

    //fill in fileObjId and insert ranges
    for (vector<TSK_DB_FILE_LAYOUT_RANGE>::iterator it = ranges.begin();
        it != ranges.end(); ++it) {
            TSK_DB_FILE_LAYOUT_RANGE & range = *it;
            range.fileObjId = objId;
            if (this->addFileLayoutRange(range) ) {
                return TSK_ERR;
            }
    }

    return TSK_OK;
}

/**
* Adds entry for to tsk_files for a layout file into the database.
* @param parObjId parent obj id in the database
* @param fsObjId fs obj id in the database, or 0 if parent it not fs (NULL)
* @param dbFileType type (unallocated, carved, unused)
* @param fileName file name for the layout file
* @param size Number of bytes in file
* @param objId layout file Id (output)
* @param dataSourceObjId The object Id of the data source
* @returns TSK_OK on success or TSK_ERR on error.
*/
TSK_RETVAL_ENUM TskDbPostgreSQL::addLayoutFileInfo(const int64_t parObjId, const int64_t fsObjId, const TSK_DB_FILES_TYPE_ENUM dbFileType, const char *fileName, const uint64_t size, int64_t & objId, int64_t dataSourceObjId)
{
    char zSQL[2048];

    if (addObject(TSK_DB_OBJECT_TYPE_FILE, parObjId, objId))
        return TSK_ERR;

    //fsObjId can be NULL
    char nullStr[8] = "NULL";    
    char *fsObjIdStrPtr = NULL;
    char fsObjIdStr[32];
    if (fsObjId != 0) {
        snprintf(fsObjIdStr, 32, "%" PRIu64 , fsObjId);
        fsObjIdStrPtr = fsObjIdStr;
    } else {
        fsObjIdStrPtr = &nullStr[0];
    }

    // replace all non-UTF8 characters
    char fileName_local[MAX_DB_STRING_LENGTH];
    removeNonUtf8(fileName_local, MAX_DB_STRING_LENGTH - 1, fileName);

    // escape strings for use within an SQL command
    char *name_sql = PQescapeLiteral(conn, fileName_local, strlen(fileName_local));
    if (!isEscapedStringValid(name_sql, fileName_local, "TskDbPostgreSQL::addLayoutFileInfo: Unable to escape file name string: %s\n")) {
        PQfreemem(name_sql);
        return TSK_ERR;
    }
    snprintf(zSQL, 2048, "INSERT INTO tsk_files (has_layout, fs_obj_id, obj_id, data_source_obj_id, type, attr_type, attr_id, name, meta_addr, meta_seq, dir_type, meta_type, dir_flags, meta_flags, size, crtime, ctime, atime, mtime, mode, gid, uid) "
        "VALUES ("
        "1, %s, %lld,"
        "%" PRId64 ","
        "%d,"
        "NULL,NULL,%s,"
        "NULL,NULL,"
        "%d,%d,%d,%d,"
        "%" PRIuOFF ","
        "NULL,NULL,NULL,NULL,NULL,NULL,NULL)",
        fsObjIdStrPtr, objId,
        dataSourceObjId,
        dbFileType,
        name_sql,
        TSK_FS_NAME_TYPE_REG, TSK_FS_META_TYPE_REG,
        TSK_FS_NAME_FLAG_UNALLOC, TSK_FS_META_FLAG_UNALLOC, size);

    if (attempt_exec(zSQL, "TskDbSqlite::addLayoutFileInfo: Error adding data to tsk_files table: %s\n")) {
        PQfreemem(name_sql);
        return TSK_ERR;
    }

    //cleanup
    PQfreemem(name_sql);

    return TSK_OK;
}

/**
* Adds the sector addresses of the volumes into the db.
* @returns 1 on error, 0 on success
*/
int TskDbPostgreSQL::addVolumeInfo(const TSK_VS_PART_INFO * vs_part,
    int64_t parObjId, int64_t & objId)
{
    char zSQL[1024];
    int ret;

    if (addObject(TSK_DB_OBJECT_TYPE_VOL, parObjId, objId))
        return 1;

    // replace all non-UTF8 characters
    tsk_cleanupUTF8(vs_part->desc, '^');

    // escape strings for use within an SQL command
    char *descr_sql = PQescapeLiteral(conn, vs_part->desc, strlen(vs_part->desc));
    if (!isEscapedStringValid(descr_sql, vs_part->desc, "TskDbPostgreSQL::addVolumeInfo: Unable to escape partition description string: %s\n")) {
        PQfreemem(descr_sql);
        return TSK_ERR;
    }

    snprintf(zSQL, 1024, "INSERT INTO tsk_vs_parts (obj_id, addr, start, length, descr, flags)"
        "VALUES (%lld, %" PRIuPNUM ",%" PRIuOFF ",%" PRIuOFF ",%s,%d)",
        objId, (int) vs_part->addr, vs_part->start, vs_part->len,
        descr_sql, vs_part->flags);

    ret = attempt_exec(zSQL, "Error adding data to tsk_vs_parts table: %s\n");
    //cleanup
    PQfreemem(descr_sql);
    return ret;
}


/**
* Add file layout info to the database.  This table stores the run information for each file so that we
* can map which parts of an image are used by what files.
* @param a_fileObjId ID of the file
* @param a_byteStart Byte address relative to the start of the image file
* @param a_byteLen Length of the run in bytes
* @param a_sequence Sequence of this run in the file
* @returns 1 on error
*/
int TskDbPostgreSQL::addFileLayoutRange(int64_t a_fileObjId, uint64_t a_byteStart, uint64_t a_byteLen, int a_sequence)
{
    char foo[1024];

    snprintf(foo, 1024, "INSERT INTO tsk_file_layout(obj_id, byte_start, byte_len, sequence) VALUES (%lld, %llu, %llu, %d)",
        a_fileObjId, a_byteStart, a_byteLen, a_sequence);

    return attempt_exec(foo, "Error adding data to tsk_file_layout table: %s\n");
}

/**
* Add file layout info to the database.  This table stores the run information for each file so that we
* can map which parts of an image are used by what files.
* @param fileLayoutRange TSK_DB_FILE_LAYOUT_RANGE object storing a single file layout range entry
* @returns 1 on error
*/
int TskDbPostgreSQL::addFileLayoutRange(const TSK_DB_FILE_LAYOUT_RANGE & fileLayoutRange) {
    return addFileLayoutRange(fileLayoutRange.fileObjId, fileLayoutRange.byteStart, fileLayoutRange.byteLen, fileLayoutRange.sequence);
}


/**
* Query tsk_vs_part and return rows for every entry in tsk_vs_part table
* @param imgId the object id of the image to get vs parts for
* @param vsPartInfos (out) TSK_DB_VS_PART_INFO row representations to return
* @returns TSK_ERR on error, TSK_OK on success
*/
TSK_RETVAL_ENUM TskDbPostgreSQL::getVsPartInfos(int64_t imgId, vector<TSK_DB_VS_PART_INFO> & vsPartInfos) {

    char zSQL[512];
    int expectedNumFileds = 6;
    snprintf(zSQL, 512, "SELECT obj_id, addr, start, length, descr, flags FROM tsk_vs_parts");

    PGresult* res = get_query_result_set(zSQL, "TskDbPostgreSQL::getVsPartInfos: Error selecting from tsk_vs_parts: %s (result code %d)\n");

    // check if a valid result set was returned
    if (verifyResultSetSize(zSQL, res, expectedNumFileds, "TskDbPostgreSQL::getVsPartInfos: Error selecting from tsk_vs_parts: %s")) {
        return TSK_ERR;
    }

    //get rows
    TSK_DB_VS_PART_INFO rowData;
    for (int i = 0; i < PQntuples(res); i++) {

        int64_t vsPartObjId = atoll(PQgetvalue(res, i, 0));

        int64_t curImgId = 0;
        if (getParentImageId(vsPartObjId, curImgId) == TSK_ERR) {
            tsk_error_reset();
            tsk_error_set_errno(TSK_ERR_AUTO_DB);
            tsk_error_set_errstr("Error finding parent for: %" PRIu64 , vsPartObjId);
            return TSK_ERR;
        }

        if (imgId != curImgId) {
            //ensure vs is (sub)child of the image requested, if not, skip it
            continue;
        }


        rowData.objId = vsPartObjId;
        rowData.addr = atoi(PQgetvalue(res, i, 1));
        rowData.start = atoll(PQgetvalue(res, i, 2));
        rowData.len = atoll(PQgetvalue(res, i, 3));
        char * text = PQgetvalue(res, i, 4);
        size_t textLen = PQgetlength(res, i, 4);
        const size_t copyChars = textLen < TSK_MAX_DB_VS_PART_INFO_DESC_LEN-1?textLen:TSK_MAX_DB_VS_PART_INFO_DESC_LEN-1;
        strncpy (rowData.desc,(char*)text,copyChars);
        rowData.desc[copyChars] = '\0';
        rowData.flags = (TSK_VS_PART_FLAG_ENUM)atoi(PQgetvalue(res, i, 5));
        //insert a copy of the rowData
        vsPartInfos.push_back(rowData);
    }

    //cleanup
    PQclear(res);

    return TSK_OK;
}

/**
* Query tsk_objects and tsk_files given file system id and return the root directory object
* @param fsObjId (int) file system id to query root dir object for
* @param rootDirObjInfo (out) TSK_DB_OBJECT root dir entry representation to return
* @returns TSK_ERR on error (or if not found), TSK_OK on success
*/
TSK_RETVAL_ENUM TskDbPostgreSQL::getFsRootDirObjectInfo(const int64_t fsObjId, TSK_DB_OBJECT & rootDirObjInfo) {

    char zSQL[1024];
    int expectedNumFileds = 3;
    snprintf(zSQL, 1024, "SELECT tsk_objects.obj_id,tsk_objects.par_obj_id,tsk_objects.type "
        "FROM tsk_objects,tsk_files WHERE tsk_objects.par_obj_id = %" PRId64 " AND tsk_files.obj_id = tsk_objects.obj_id AND tsk_files.name = ''", 
        fsObjId);

    PGresult* res = get_query_result_set(zSQL, "TskDbPostgreSQL::getFsRootDirObjectInfo: Error selecting from tsk_objects,tsk_files: %s (result code %d)\n");

    // check if a valid result set was returned
    if (verifyNonEmptyResultSetSize(zSQL, res, expectedNumFileds, "TskDbPostgreSQL::getFsRootDirObjectInfo: Unexpected number of columns in result set: Expected %d, Received %d\n")) {
        return TSK_ERR;
    }

    rootDirObjInfo.objId = atoll(PQgetvalue(res, 0, 0));
    rootDirObjInfo.parObjId = atoll(PQgetvalue(res, 0, 1));
    rootDirObjInfo.type = (TSK_DB_OBJECT_TYPE_ENUM)atoi(PQgetvalue(res, 0, 2));

    //cleanup
    PQclear(res);

    return TSK_OK;
}

/**
* Query tsk_file_layout and return rows for every entry in tsk_file_layout table
* @param fileLayouts (out) TSK_DB_FILE_LAYOUT_RANGE row representations to return
* @returns TSK_ERR on error, TSK_OK on success
*/
TSK_RETVAL_ENUM TskDbPostgreSQL::getFileLayouts(vector<TSK_DB_FILE_LAYOUT_RANGE> & fileLayouts) {
    
    char zSQL[512];
    int expectedNumFileds = 4;
    snprintf(zSQL, 512, "SELECT obj_id, byte_start, byte_len, sequence FROM tsk_file_layout");

    PGresult* res = get_query_result_set(zSQL, "TskDbPostgreSQL::getFileLayouts: Error selecting from tsk_file_layout: %s (result code %d)\n");

    // check if a valid result set was returned
    if (verifyResultSetSize(zSQL, res, expectedNumFileds, "TskDbPostgreSQL::getFileLayouts: Error selecting from tsk_file_layout: %s")) {
        return TSK_ERR;
    }

    //get rows
    TSK_DB_FILE_LAYOUT_RANGE rowData;
    for (int i = 0; i < PQntuples(res); i++) {

        rowData.fileObjId = atoll(PQgetvalue(res, i, 0));
        rowData.byteStart = atoll(PQgetvalue(res, i, 1));
        rowData.byteLen = atoll(PQgetvalue(res, i, 2));
        rowData.sequence = atoi(PQgetvalue(res, i, 3));

        //insert a copy of the rowData
        fileLayouts.push_back(rowData);
    }

    //cleanup
    PQclear(res);

    return TSK_OK;
}


/**
* Query tsk_vs_info and return rows for every entry in tsk_vs_info table
* @param imgId the object id of the image to get volumesystems for
* @param vsInfos (out) TSK_DB_VS_INFO row representations to return
* @returns TSK_ERR on error, TSK_OK on success
*/
TSK_RETVAL_ENUM TskDbPostgreSQL::getVsInfos(int64_t imgId, vector<TSK_DB_VS_INFO> & vsInfos) {

    char zSQL[512];
    int expectedNumFileds = 4;
    snprintf(zSQL, 512, "SELECT obj_id, vs_type, img_offset, block_size FROM tsk_vs_info");

    PGresult* res = get_query_result_set(zSQL, "TskDbPostgreSQL::getVsInfos: Error selecting from tsk_vs_info: %s (result code %d)\n");

    // check if a valid result set was returned
    if (verifyResultSetSize(zSQL, res, expectedNumFileds, "TskDbPostgreSQL::getVsInfos: Error selecting from tsk_vs_info: %s")) {
        return TSK_ERR;
    }

    //get rows
    TSK_DB_VS_INFO rowData;
    for (int i = 0; i < PQntuples(res); i++) {

        int64_t vsObjId = atoll(PQgetvalue(res, i, 0));

        int64_t curImgId = 0;
        if (getParentImageId(vsObjId, curImgId) == TSK_ERR) {
            tsk_error_reset();
            tsk_error_set_errno(TSK_ERR_AUTO_DB);
            tsk_error_set_errstr("Error finding parent for: %" PRIu64 , vsObjId);
            PQclear(res);
            return TSK_ERR;
        }

        if (imgId != curImgId ) {
            //ensure vs is (sub)child of the image requested, if not, skip it
            continue;
        }

        rowData.objId = vsObjId;
        rowData.vstype = (TSK_VS_TYPE_ENUM)atoi(PQgetvalue(res, i, 1));
        rowData.offset = atoll(PQgetvalue(res, i, 2));
        rowData.block_size = (unsigned int)atoi(PQgetvalue(res, i, 3));

        //insert a copy of the rowData
        vsInfos.push_back(rowData);
    }

    //cleanup
    PQclear(res);

    return TSK_OK;
}

/**
* Create a savepoint.  Call revertSavepoint() or releaseSavepoint()
* to revert or commit.
* @param name Name to call savepoint
* @returns 1 on error, 0 on success
*/
int TskDbPostgreSQL::createSavepoint(const char *name)
{
    char buff[1024];

    // In PostgreSQL savepoints can only be established when inside a transaction block.
    // NOTE: this will only work if we have 1 savepoint. If we use multiple savepoints, PostgreSQL will 
    // not allow us to call "BEGIN" inside a transaction. We will need to keep track of whether we are
    // in transaction and only call "BEGIN" if we are not in transaction. Alternatively we can keep
    // calling "BEGIN" every time we create a savepoint and simply ignore the error if there is one.
    // Also see note inside TskDbPostgreSQL::releaseSavepoint().
    snprintf(buff, 1024, "BEGIN;");
    if (attempt_exec(buff, "Error starting transaction: %s\n")) {
        return 1;
    }

    snprintf(buff, 1024, "SAVEPOINT %s", name);

    return attempt_exec(buff, "Error setting savepoint: %s\n");
}

/**
* Rollback to specified savepoint and release
* @param name Name of savepoint
* @returns 1 on error, 0 on success
*/
int TskDbPostgreSQL::revertSavepoint(const char *name)
{
    char buff[1024];

    snprintf(buff, 1024, "ROLLBACK TO SAVEPOINT %s", name);

    if (attempt_exec(buff, "Error rolling back savepoint: %s\n"))
        return 1;

    return releaseSavepoint(name);
}

/**
* Release a savepoint.  Commits if savepoint was not rollbacked.
* @param name Name of savepoint
* @returns 1 on error, 0 on success
*/
int TskDbPostgreSQL::releaseSavepoint(const char *name)
{
    char buff[1024];

    snprintf(buff, 1024, "RELEASE SAVEPOINT %s", name);

    if (attempt_exec(buff, "Error releasing savepoint: %s\n")) {
        return 1;
    }    

    // In PostgreSQL savepoints can only be used inside a transaction block.
    // NOTE: see note inside TskDbPostgreSQL::createSavepoint(). This will only work if we have 1 savepoint. 
    // If we add more savepoints we will need to keep track of where we are in transaction and only call
    // "COMMIT" when releasing the outer most savepoint.
    snprintf(buff, 1024, "COMMIT;");

    return attempt_exec(buff, "Error committing transaction: %s\n");
}

/** 
* Returns true if database is opened.
*/
bool TskDbPostgreSQL::isDbOpen()
{
    if (conn) {
        PGconn *serverConn = connectToDatabase(&m_dBName[0]);
        if (!serverConn) {
            return false;
        }
        PQfinish(serverConn);
        return true;
    }
    else {
        return false;
    }
}

/** 
* Returns true if database is in transaction.
*/
bool TskDbPostgreSQL::inTransaction() { 

    // In PostgreSQL nested BEGIN calls are not allowed. Therefore if we get an error when executing "BEGIN" query then we are inside a transaction.
    if (!conn)
        return false;

    char sql[32];
    snprintf(sql, 32, "BEGIN;");

    PGresult *res = PQexec(conn, sql); 
    if (PQresultStatus(res) != PGRES_COMMAND_OK)
    {
        // PostgreSQL returned error, therefore we are inside a transaction block
        PQclear(res);
        return true;
    }

    // If we are here then we were not inside a transaction. Undo the "BEGIN".
    snprintf(sql, 32, "COMMIT;");
    res = PQexec(conn, sql); 
    if (PQresultStatus(res) != PGRES_COMMAND_OK)
    {
        // how can this happen? and what to return in this scenario? I guess we are not in transaction since we couldn't "commit".
        PQclear(res);
        return false;
    }
    PQclear(res);
    return false;
}


/* ELTODO: These functions will be needed when functionality to get PostgreSQL queries in binary format is added.
// PostgreSQL returns binary results in network byte order so then need to be converted to local byte order.
int64_t ntoh64(int64_t *input)
{
    int64_t rval;
    uint8_t *data = (uint8_t *)&rval;

    data[0] = *input >> 56;
    data[1] = *input >> 48;
    data[2] = *input >> 40;
    data[3] = *input >> 32;
    data[4] = *input >> 24;
    data[5] = *input >> 16;
    data[6] = *input >> 8;
    data[7] = *input >> 0;

    return rval;
}


template <typename T>
static inline T
hton_any(T &input)
{
    T output(0);
    std::size_t size = sizeof(input) - 1;
    uint8_t *data = reinterpret_cast<uint8_t *>(&output);

    for (std::size_t i = 0; i < size; i++) {
        data[i] = input >> ((size - i) * 8);
    }

    return output;
}*/



#endif // TSK_WIN32
#endif // HAVE_POSTGRESQL<|MERGE_RESOLUTION|>--- conflicted
+++ resolved
@@ -1140,17 +1140,10 @@
             dataSourceObjId,
             TSK_DB_FILES_TYPE_SLACK,
             type, idx, name_sql,
-<<<<<<< HEAD
             fs_file->name->meta_addr, fs_file->name->meta_seq, 
             TSK_FS_NAME_TYPE_REG, TSK_FS_META_TYPE_REG, fs_file->name->flags, meta_flags,
             slackSize, 
             (unsigned long long)crtime, (unsigned long long)ctime,(unsigned long long) atime,(unsigned long long) mtime, 
-=======
-            fs_file->name->meta_addr, fs_file->name->meta_seq,
-            fs_file->name->type, meta_type, fs_file->name->flags, meta_flags,
-            slackSize,
-            (unsigned long long)crtime, (unsigned long long)ctime, (unsigned long long) atime, (unsigned long long) mtime,
->>>>>>> f5f96c52
             meta_mode, gid, uid, NULL, known,
             escaped_path_sql)) {
 
